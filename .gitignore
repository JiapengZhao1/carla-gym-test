--- conflicted
+++ resolved
@@ -1,7 +1,2 @@
 *~
-<<<<<<< HEAD
-*.pyc 
-__pycache*
-=======
-*.pyc
->>>>>>> abe91eff
+*.pyc