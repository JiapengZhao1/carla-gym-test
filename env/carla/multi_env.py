"""
multi_env.py: Multi-actor environment interface for CARLA-Gym
Should support two modes of operation. See CARLA-Gym developer guide for more info
__author__: PP, BP
"""

from __future__ import absolute_import
from __future__ import division
from __future__ import print_function

from enum import Enum

from datetime import datetime
import sys
import os
import glob

sys.path.append(
    glob.glob(f'**/**/PythonAPI/lib/carla-*{sys.version_info.major}.'
              f'{sys.version_info.minor}-linux-x86_64.egg')[0])

from env.multi_actor_env import *
from env.core.sensors.utils import preprocess_image, get_transform_from_nearest_way_point
from env.core.sensors.camera_manager import CameraManager
from env.core.sensors.camera_list import CameraList
from env.core.sensors.hud import HUD
from env.core.sensors.detect_sensors import LaneInvasionSensor, CollisionSensor
from env.core.controllers.keyboard_control import KeyboardControl
#from env.carla.PythonAPI.manual_control import CameraManager
import argparse  #pygame
import logging  #pygame

import atexit
import cv2

import json
import random
import signal
import subprocess
import sys
import time
import traceback
import GPUtil
import carla
import numpy as np
import collections

import weakref  # for collision
import math  # for collision
import pygame
try:
    import scipy.misc
except Exception:
    pass

import gym
from gym.spaces import Box, Discrete, Tuple
from .scenarios import *
from .reward import *
#from .carla.settings import CarlaSettings
from env.carla.carla.planner import *

# Set this where you want to save image outputs (or empty string to disable)
CARLA_OUT_PATH = os.environ.get("CARLA_OUT", os.path.expanduser("~/carla_out"))
if CARLA_OUT_PATH and not os.path.exists(CARLA_OUT_PATH):
    os.makedirs(CARLA_OUT_PATH)

# Set this to the path of your Carla binary
SERVER_BINARY = os.environ.get(
    "CARLA_SERVER", os.path.expanduser("~/software/CARLA_0.9.1/CarlaUE4.sh"))

assert os.path.exists(SERVER_BINARY)

#  Assign initial value since they are not importable from an old APT carla.planner
REACH_GOAL = ""
GO_STRAIGHT = ""
TURN_RIGHT = ""
TURN_LEFT = ""
LANE_FOLLOW = ""
POS_COOR_MAP = None

# Number of vehicles/cars

#NUM_VEHICLE = 1

# Number of max step
MAX_STEP = 1000

ENV_CONFIG_LIST = {
    "0": {
        "log_images": True,
        "enable_planner": True,
        "render": True,  # Whether to render to screen or send to VFB
        "framestack": 2,  # note: only [1, 2] currently supported
        "convert_images_to_video": False,
        "early_terminate_on_collision": True,
        "verbose": False,
        "reward_function": "corl2017",
        "render_x_res": 800,
        "render_y_res": 600,
        "x_res": 80,
        "y_res": 80,
        "server_map": "/Game/Carla/Maps/Town01",
        "scenarios": "DEFAULT_SCENARIO_TOWN1",  # # no scenarios
        "use_depth_camera": False,
        "discrete_actions": False,
        "squash_action_logits": False,
        "manual_control": False,
        "auto_control": False,
        "camera_type": "rgb",
        "collision_sensor": "on",  #off
        "lane_sensor": "on",  #off
        "server_process": False,
        "send_measurements": False
    }
}

# Carla planner commands
COMMANDS_ENUM = {
    0.0: "REACH_GOAL",
    5.0: "GO_STRAIGHT",
    4.0: "TURN_RIGHT",
    3.0: "TURN_LEFT",
    2.0: "LANE_FOLLOW",
}

# Mapping from string repr to one-hot encoding index to feed to the model
COMMAND_ORDINAL = {
    "REACH_GOAL": 0,
    "GO_STRAIGHT": 1,
    "TURN_RIGHT": 2,
    "TURN_LEFT": 3,
    "LANE_FOLLOW": 4,
}

# Number of retries if the server doesn't respond
RETRIES_ON_ERROR = 5

# Dummy Z coordinate to use when we only care about (x, y)
GROUND_Z = 22

DISCRETE_ACTIONS = {
    # coast
    0: [0.0, 0.0],
    # turn left
    1: [0.0, -0.5],
    # turn right
    2: [0.0, 0.5],
    # forward
    3: [1.0, 0.0],
    # brake
    4: [-0.5, 0.0],
    # forward left
    5: [0.5, -0.05],
    # forward right
    6: [0.5, 0.05],
    # brake left
    7: [-0.5, -0.5],
    # brake right
    8: [-0.5, 0.5],
}

# The cam for pygame
GLOBAL_CAM_POS = carla.Transform(carla.Location(x=178, y=198, z=40))

live_carla_processes = set()


def cleanup():
    print("Killing live carla processes", live_carla_processes)
    for pgid in live_carla_processes:
        os.killpg(pgid, signal.SIGKILL)


def termination_cleanup(*args):
    cleanup()
    sys.exit(0)


signal.signal(signal.SIGTERM, termination_cleanup)
signal.signal(signal.SIGINT, termination_cleanup)
atexit.register(cleanup)





class MultiCarlaEnv(MultiActorEnv):  #MultiActorEnv
    def __init__(self, config_list=ENV_CONFIG_LIST):

        #config_name = args.config
        #config=ENV_CONFIG
        #self.config_list = json.load(open(config_name))
        self.config_list = ENV_CONFIG_LIST
        # Get general/same config for actors.
        # For now , it contains map, city, discrete_actions, image_space, observation_space.
        print(ENV_CONFIG_LIST)
        print(self.config_list)
        for k in self.config_list:
            print(type(k))
            print(self.config_list[k])
        general_config = self.config_list[str(0)]
        self.server_map = general_config["server_map"]
        self.city = self.server_map.split("/")[-1]
        self.render = general_config["render"]
        self.framestack = general_config["framestack"]
        self.discrete_actions = general_config["discrete_actions"]
        self.squash_action_logits = general_config["squash_action_logits"]
        self.verbose = general_config["verbose"]
        self.render_x_res = general_config["render_x_res"]
        self.render_y_res = general_config["render_y_res"]
        self.x_res = general_config["x_res"]
        self.y_res = general_config["y_res"]
        self.use_depth_camera = False  #!!test
        self.camera_list = CameraList(CARLA_OUT_PATH)
        pygame.font.init()# font init() for HUD
        self.hud = HUD(self.render_x_res, self.render_y_res)
        
        # Needed by agents
        if self.discrete_actions:
            self.action_space = Discrete(len(DISCRETE_ACTIONS))
        else:
            self.action_space = Box(-1.0, 1.0, shape=(2, ))

        if self.use_depth_camera:
            image_space = Box(
                -1.0, 1.0, shape=(self.y_res, self.x_res, 1 * self.framestack))
        else:
            image_space = Box(
                0.0,
                255.0,
                shape=(self.y_res, self.x_res, 3 * self.framestack))
        self.observation_space = Tuple([
            image_space,
            Discrete(len(COMMANDS_ENUM)),  # next_command
            Box(-128.0, 128.0, shape=(2, ))
        ])  # forward_speed, dist to goal

        self.planner_list = []

        # For arg map.
        #self.config["server_map"] = "/Game/Carla/Maps/" + args.map

        for k in self.config_list:
            config = self.config_list[k]
            #config["scenarios"] = self.get_scenarios(args.scenario, config)
            if config["enable_planner"]:
                self.planner_list.append(Planner(self.city))
        #print(self.config_list)

        if self.city == "Town01":
            self.pos_coor_map = json.load(
                open("env/carla/POS_COOR/pos_cordi_map_town1.txt"))
        else:
            self.pos_coor_map = json.load(
                open("env/carla/POS_COOR/pos_cordi_map_town2.txt"))
        print(self)

        # TODO(ekl) this isn't really a proper gym spec
        self._spec = lambda: None
        self._spec.id = "Carla-v0"

        self.server_port = None
        self.server_process = None
        self.client = None
        self.num_steps = [0]
        self.total_reward = [0]
        self.prev_measurement = None
        self.prev_image = None
        self.episode_id = None
        self.measurements_file = None
        self.weather = None
        self.scenario = None
        self.start_pos = None
        self.end_pos = None
        self.start_coord = None
        self.end_coord = None
        self.last_obs = None
        self.image = None
        self._surface = None
        self.obs_dict = {}
        self.video = False
        self.previous_actions = []
        self.previous_rewards = []
        self.last_reward = []

    def get_scenarios(self, choice):

        if choice == "DEFAULT_SCENARIO_TOWN1":
            #config["server_map"] = "/Game/Carla/Maps/Town01"
            return DEFAULT_SCENARIO_TOWN1
        elif choice == "DEFAULT_SCENARIO_TOWN1_2":
            return DEFAULT_SCENARIO_TOWN1_2
        elif choice == "DEFAULT_SCENARIO_TOWN2":
            #config["server_map"] = "/Game/Carla/Maps/Town02"
            return DEFAULT_SCENARIO_TOWN2
        elif choice == "TOWN1_STRAIGHT":
            #config["server_map"] = "/Game/Carla/Maps/Town01"
            return TOWN1_STRAIGHT
        elif choice == "CURVE_TOWN1":
            #config["server_map"] = "/Game/Carla/Maps/Town01"
            return CURVE_TOWN1
        elif choice == "CURVE_TOWN2":
            #config["server_map"] = "/Game/Carla/Maps/Town02"
            return CURVE_TOWN2
        elif choice == "DEFAULT_CURVE_TOWN1":
            #config["server_map"] = "/Game/Carla/Maps/Town01"
            return DEFAULT_CURVE_TOWN1

    def init_server(self):

        print("Initializing new Carla server...")
        # Create a new server process and start the client.
        self.server_port = random.randint(10000, 60000)
<<<<<<< HEAD
=======

>>>>>>> 578ecb78
        gpus = GPUtil.getGPUs()
        print('Get gpu:')
        if not self.render and (gpus is not None and len(gpus)) > 0:
            min_index = random.randint(0, len(gpus) - 1)
            for i, gpu in enumerate(gpus):
                if gpu.load < gpus[min_index].load:
                    min_index = i

            self.server_process = subprocess.Popen(
                ("DISPLAY=:8 vglrun -d :7.{} {} " + self.server_map +
                 " -windowed -ResX=800 -ResY=600 -carla-server -carla-world-port={}"
                 ).format(min_index, SERVER_BINARY, self.server_port),
                shell=True,
                preexec_fn=os.setsid,
                stdout=open(os.devnull, "w"))
        else:
            self.server_process = subprocess.Popen(
                [
                    SERVER_BINARY,
                    self.server_map,
                    "-windowed",
                    "-ResX=800",
                    "-ResY=600",
                    #"-carla-settings=/home/fastisu/Documents/CARLA-Gym/bo_CS.ini",
                    "-benchmark -fps=10"
                    "-carla-server",
                    "-carla-world-port={}".format(self.server_port)
                ],
                preexec_fn=os.setsid,
                stdout=open(os.devnull, "w"))
        live_carla_processes.add(os.getpgid(self.server_process.pid))

        # wait for carlar server to start
        time.sleep(10)

        self.actor_list = []
        
        self.colli_list = []
        self.lane_list = []
<<<<<<< HEAD
        #self.client = carla.Client("localhost", 2000)  #self.server_port)
=======
>>>>>>> 578ecb78
        self.client = carla.Client("localhost", self.server_port)

    def clear_server_state(self):
        print("Clearing Carla server state")
        try:
            if self.client:
                self.client.disconnect()
                self.client = None
        except Exception as e:
            print("Error disconnecting client: {}".format(e))
            pass
        if self.server_process:
            pgid = os.getpgid(self.server_process.pid)
            os.killpg(pgid, signal.SIGKILL)
            live_carla_processes.remove(pgid)
            self.server_port = None
            self.server_process = None

    def __del__(self):
        self.clear_server_state()

    def reset(self):
        error = None
        for _ in range(RETRIES_ON_ERROR):
            try:
                if not self.server_process:
                    self.init_server()
                    print('Server is intiated.')
                return self._reset()
            except Exception as e:
                print("Error during reset: {}".format(traceback.format_exc()))
                self.clear_server_state()
                error = e
        raise error
    
    def _on_render(self, i):
        surface = self.camera_list.cam_list[0]._surface # 0 for test now.
        if surface is not None:
            self._display.blit(surface, (0, 0))
        pygame.display.flip()

    def _reset(self):

        # If config contains a single scenario, then use it if it's an array of scenarios, randomly choose one and init
        self.scenario_list = []

        for k in self.config_list:
            config = self.config_list[k]
            scenario = self.get_scenarios(config["scenarios"])
            if isinstance(scenario, dict):
                self.scenario_list.append(scenario)
            else:  #ininstance array of dict
                self.scenario_list.append(random.choice(scenario))

        NUM_VEHICLE = len(self.scenario_list)
        self.num_vehicle = NUM_VEHICLE

        self.num_steps = [0] * self.num_vehicle
        self.total_reward = [0] * self.num_vehicle
        self.prev_measurement = None
        self.prev_image = None
        self.episode_id = datetime.today().strftime("%Y-%m-%d_%H-%M-%S_%f")
        self.measurements_file = None

        #  Create new camera in Carla_0.9.0.
        world = self.client.get_world()
        self.cur_map = world.get_map()
        #self.cur_map.save_to_disk(CARLA_OUT_PATH)
        #print(self.cur_map.get_spawn_points())

        #  Asynchronously camera test:
        #print('image000:', self.image)
        #time.sleep(5)
        #print('image111:', self.image)
        #time.sleep(5)
        #print('image222:', self.image)

        for n in range(self.num_vehicle):
            self.previous_actions.append([])
            self.previous_rewards.append([])

        POS_S = [[0] * 3] * self.num_vehicle
        POS_E = [[0] * 3] * self.num_vehicle
        
        self.last_reward = [0] * self.num_vehicle
        for i in range(self.num_vehicle):
            scenario = self.scenario_list[i]
            
            s_id = str(
                scenario["start_pos_id"]
            )  #str(start_id).decode("utf-8") # unicode is needed. this trans is for py2
            e_id = str(scenario["end_pos_id"])
            POS_S[i] = self.pos_coor_map[s_id]
            POS_E[i] = self.pos_coor_map[e_id]

        world = self.client.get_world()
        self.weather = [
            world.get_weather().cloudyness,
            world.get_weather().precipitation,
            world.get_weather().precipitation_deposits,
            world.get_weather().wind_intensity
        ]

        for i in range(self.num_vehicle):
            blueprints = world.get_blueprint_library().filter('vehicle')
            blueprint = random.choice(blueprints)
            #color = random.choice(blueprint.get_attribute('color').recommended_values)
            #blueprint.set_attribute('color', color)
            transform = carla.Transform(
                carla.Location(x=POS_S[i][0], y=POS_S[i][1], z=POS_S[i][2]),
                carla.Rotation(pitch=0, yaw=0, roll=0))
            print('spawning vehicle %r with %d wheels' %
                  (blueprint.id, blueprint.get_attribute('number_of_wheels')))
            vehicle = world.try_spawn_actor(blueprint, transform)
            print('vehicle at ',
                  vehicle.get_location().x,
                  vehicle.get_location().y,
                  vehicle.get_location().z)
            #time.sleep(1000)
            self.actor_list.append(vehicle)
            config = self.config_list[str(i)]
            if config["collision_sensor"] == "on":
                collision_sensor = CollisionSensor(vehicle, 0)
                self.colli_list.append(collision_sensor)
            if config["lane_sensor"] == "on":
                lane_sensor = LaneInvasionSensor(vehicle, 0)
                self.lane_list.append(lane_sensor)

            if 0 == 0:  #TEST!!
                config = self.config_list[str(i)]
                
                camera_manager = CameraManager(self.actor_list[i], self.hud)
                camera_manager.set_sensor(0, notify=False)
                self.camera_list.cam_list.append(camera_manager)

                #wait the camera's launching time to get first image
                print("camera finished")
                time.sleep(3)
        self.cam_start = time.time()
        print('All vehicles are created.')

        """
        #UNDER TEST START-----------------------------------------------------------------------------------
        debugger = world.debug
        location = carla.Location(
            x=178.7699737548828, y=198.75999450683594, z=39.430625915527344)
        debugger.draw_point(
            location,
            size=0.1,
            color=carla.Color(),
            life_time=-1.0,
            persistent_lines=True)
        print(location.distance)
        print(self.cur_map.get_waypoint(location, project_to_road=True))
        print(self.cur_map.get_waypoint(location, project_to_road=True).lane_width)
        print(type(self.cur_map.get_waypoint(location, project_to_road=True)))
        for wp in self.cur_map.generate_waypoints(1.0):
            debugger.draw_point(
                wp.transform.location,
                size=0.1,
                color=carla.Color(),
                life_time=-1.0,
                persistent_lines=True)
        print(type(self.cur_map.generate_waypoints(1.0)))
        #UNDER TEST END-------------------------------------------------------------------------------------
        """

        #  Need to print for multiple client
        self.start_pos = POS_S
        self.end_pos = POS_E
        self.start_coord = []
        self.end_coord = []
        self.py_measurement = {}
        self.prev_measurement = {}
        self.obs = []

        for i in range(self.num_vehicle):
            self.start_coord.append(
                [self.start_pos[i][0] // 100, self.start_pos[i][1] // 100])
            self.end_coord.append(
                [self.end_pos[i][0] // 100, self.end_pos[i][1] // 100])

            print("Client {} start pos {} ({}), end {} ({})".format(
                i, self.start_pos[i], self.start_coord[i], self.end_pos[i],
                self.end_coord[i]))

            # Notify the server that we want to start the episode at the
            # player_start index. This function blocks until the server is ready
            # to start the episode.

            #  no episode block in 0.9.0
            #print("Starting new episode...")
            #self.client.start_episode(self.scenario["start_pos_id"])

            
            
        i = 0
        for cam in self.camera_list.cam_list:
            #  start read observation. each loop read one vehcile infor
            py_mt = self._read_observation(i)
            vehcile_name = 'Vehcile'
            vehcile_name += str(i)
            self.py_measurement[vehcile_name] = py_mt
            self.prev_measurement[vehcile_name] = py_mt
            image = preprocess_image(env, cam.image, i)
            obs = self.encode_obs(image,
                                  self.py_measurement[vehcile_name], i)
            self.obs_dict[vehcile_name] = obs
            i = i + 1

        return self.obs_dict

    

    def encode_obs(self, image, py_measurements, vehcile_number):

        assert self.framestack in [1, 2]
        # currently, the image is generated asynchronously
        prev_image = self.prev_image
        self.prev_image = image
        if prev_image is None:
            prev_image = image
        if self.framestack == 2:

            #image = np.concatenate([prev_image, image], axis=2)
            image = np.concatenate([prev_image, image])
        if not self.config_list[str(vehcile_number)]["send_measurements"]:
            print("+++++++++++++++++++")
            return image
        obs = ('Vehcile number: ', vehcile_number, image,
               COMMAND_ORDINAL[py_measurements["next_command"]], [
                   py_measurements["forward_speed"],
                   py_measurements["distance_to_goal"]
               ])

        self.last_obs = obs
        return obs

    def step(self, action_dict):
        try:
            obs_dict = {}
            reward_dict = {}
            done_dict = {}
            info_dict = {}

            actor_num = 0
            
            for action in action_dict:

                
                obs, reward, done, info = self._step(action_dict[action],
                                                     actor_num)

                vehcile_name = 'Vehcile'
                vehcile_name += str(actor_num)
                actor_num += 1
                obs_dict[vehcile_name] = obs
                reward_dict[vehcile_name] = reward
                done_dict[vehcile_name] = done
                info_dict[vehcile_name] = info
            #self.step_number += 1
            return obs_dict, reward_dict, done_dict, info_dict
        except Exception:
            print("Error during step, terminating episode early",
                  traceback.format_exc())
            self.clear_server_state()
            return (self.last_obs, 0.0, True, {})

    def _step(self, action, i):
        if self.discrete_actions:
            action = DISCRETE_ACTIONS[int(action)]
        assert len(action) == 2, "Invalid action {}".format(action)
        if self.squash_action_logits:
            forward = 2 * float(sigmoid(action[0]) - 0.5)
            throttle = float(np.clip(forward, 0, 1))
            brake = float(np.abs(np.clip(forward, -1, 0)))
            steer = 2 * float(sigmoid(action[1]) - 0.5)
        else:
            throttle = float(np.clip(action[0], 0, 0.6))  #10
            brake = float(np.abs(np.clip(action[0], -1, 0)))
            steer = float(np.clip(action[1], -1, 1))
        reverse = False
        hand_brake = False
        if self.verbose:
            print("steer", steer, "throttle", throttle, "brake", brake,
                  "reverse", reverse)

        #  send control
        config = self.config_list[str(i)]
        if config['manual_control']:
            clock = pygame.time.Clock()
            if i == 0:
                #pygame need this
                self._display = pygame.display.set_mode(
                    (800, 600), pygame.HWSURFACE | pygame.DOUBLEBUF)
                logging.debug('pygame started')

                controller1 = KeyboardControl(self, False, i)
                controller1.parse_events(self, clock)
                
                self._on_render(i)
            else:
                self._display = pygame.display.set_mode(
                    (800, 600), pygame.HWSURFACE | pygame.DOUBLEBUF)
                logging.debug('pygame started')
                controller2 = KeyboardControl(self, False, i)
                controller2.parse_events(self, clock)
                
                self._on_render(i)
        elif config["auto_control"]:
            self.actor_list[i].set_autopilot()
        else:
            # Do not delete this part, test waypoints planner.
            #next_point_transform = get_transform_from_nearest_way_point(self, i, self.end_pos)
            #next_point_transform.location.z = 40 # the point with z = 0, and the default z of cars are 40
            #self.actor_list[i].set_transform(next_point_transform)
            self.actor_list[i].apply_control(
                carla.VehicleControl(
                    throttle=throttle,
                    steer=steer,
                    brake=brake,
                    hand_brake=hand_brake,
                    reverse=reverse))

        # Process observations
        py_measurements = self._read_observation(i)
        print('<<<<<<', py_measurements["collision_other"])
        if self.verbose:
            print("Next command", py_measurements["next_command"])
        if type(action) is np.ndarray:
            py_measurements["action"] = [float(a) for a in action]
        else:
            py_measurements["action"] = action
        py_measurements["control"] = {
            "steer": steer,
            "throttle": throttle,
            "brake": brake,
            "reverse": reverse,
            "hand_brake": hand_brake,
        }
        vehcile_name = 'Vehcile'
        vehcile_name += str(i)

        flag = config["reward_function"]
        cmpt_reward = Reward()
        reward = cmpt_reward.compute_reward(
            self.prev_measurement[vehcile_name], py_measurements, flag)
        self.last_reward[
            i] = reward  # to make the previous_rewards in py_measurements
        #  update num_steps and total_reward lists if next car comes
        #if i == len(self.num_steps):
        #    self.num_steps.append(0)
        #if i == len(self.total_reward):
        #    self.total_reward.append(0)

        self.total_reward[i] += reward
        py_measurements["reward"] = reward
        py_measurements["total_reward"] = self.total_reward
        done = (
            self.num_steps[i] > MAX_STEP or  #self.scenario["max_steps"] or
            py_measurements["next_command"] == "REACH_GOAL")  # or
        #(self.config["early_terminate_on_collision"] and
        # collided_done(py_measurements)))
        py_measurements["done"] = done

        self.prev_measurement[vehcile_name] = py_measurements
        self.num_steps[i] += 1
        print('>>>', py_measurements["collision_other"])
        # Write out measurements to file
        if i == self.num_vehicle - 1:  #print all cars measurement
            if CARLA_OUT_PATH:
                if not self.measurements_file:
                    self.measurements_file = open(
                        os.path.join(
                            CARLA_OUT_PATH, "measurements_{}.json".format(
                                self.episode_id)), "w")
                self.measurements_file.write(json.dumps(py_measurements))
                self.measurements_file.write("\n")
                if done:
                    self.measurements_file.close()
                    self.measurements_file = None
                    #if self.config["convert_images_to_video"] and (not self.video):
                    #    self.images_to_video()
                    #    self.video = Trueseg_city_space
        original_image = self.camera_list.cam_list[i].image
        image = preprocess_image(self, original_image, i)
        return (self.encode_obs(image, py_measurements, i), reward, done,
                py_measurements)

    
    def _read_observation(self, i):
        # Read the data produced by the server this frame.
        #  read_data() depends tcp from old API. carla/PythonClient/carla/client.py
        #measurements, sensor_data = self.client.read_data()

        # Print some of the measurements.
        #  set verbose false, because donot know what measurements from read_data is.
        #if self.config["verbose"]:
        #    print_measurements(measurements)

        #  Old API of cameras.
        #observation = None
        #if self.config["use_depth_camera"]:
        #    camera_name = "CameraDepth"
        #else:
        #    camera_name = "CameraRGB"
        #for name, image in sensor_data.items():
        #if name == camera_name:
        #observation = image

        print(type(self.actor_list[i].get_transform().rotation.pitch))
        print(type(0.0))
        #time.sleep(1000)
        #cur = measurements.player_measurements
        cur = self.actor_list[i]
        cur_config = self.config_list[str(i)]
        planner_enabled = cur_config["enable_planner"]
        if planner_enabled:
            next_command = COMMANDS_ENUM[self.planner_list[i].get_next_command(
                [cur.get_location().x,
                 cur.get_location().y, GROUND_Z], [
                     cur.get_transform().rotation.pitch,
                     cur.get_transform().rotation.yaw, GROUND_Z
                 ], [self.end_pos[i][0], self.end_pos[i][1], GROUND_Z],
                [0.0, 90.0, GROUND_Z])]
        else:
            next_command = "LANE_FOLLOW"
        #time.sleep(1000)
        collision_vehicles = self.colli_list[i].collision_vehicles
        collision_pedestrians = self.colli_list[i].collision_pedestrains
        collision_other = self.colli_list[i].collision_other
        intersection_otherlane = self.lane_list[i].offlane
        intersection_offroad = self.lane_list[i].offroad
        print("---->", collision_other)

        #  A simple planner
        #current_x = self.actor_list[i].get_location().x
        #current_y = self.actor_list[i].get_location().y

        #distance_to_goal_euclidean = float(np.linalg.norm(
        #    [current_x - self.end_pos[i][0],
        #     current_y - self.end_pos[i][1]]) / 100)

        #distance_to_goal = distance_to_goal_euclidean

        #diff_x =  abs(current_x - self.end_pos[i][0])
        #diff_y =  abs(current_y - self.end_pos[i][1])

        #diff_s_x = abs(current_x - self.start_pos[i][0])
        #diff_s_y = abs(current_y - self.start_pos[i][1])

        #next_command = "LANE_FOLLOW"
        self.previous_actions[i].append(next_command)

        #if diff_x < 1 and diff_y < 1:
        #if current_x - self.end_pos[i][0] > 0:
        #if (diff_s_x + diff_s_y > 30) or (diff_x < 5 and diff_y < 5):  # ONLY FOR TEST
        #    next_command = "REACH_GOAL"

        self.previous_rewards[i].append(self.last_reward[i])

        if next_command == "REACH_GOAL":
            distance_to_goal = 0.0  # avoids crash in planner
        elif planner_enabled:
            distance_to_goal = self.planner_list[i].get_shortest_path_distance(
                [cur.get_location().x,
                 cur.get_location().y, GROUND_Z], [
                     cur.get_transform().rotation.pitch,
                     cur.get_transform().rotation.yaw, GROUND_Z
                 ], [self.end_pos[i][0], self.end_pos[i][1], GROUND_Z],
                [0, 90, 0]) / 100
        else:
            distance_to_goal = -1

        distance_to_goal_euclidean = float(
            np.linalg.norm([
                self.actor_list[i].get_location().x - self.end_pos[i][0],
                self.actor_list[i].get_location().y - self.end_pos[i][1]
            ]) / 100)
        py_measurements = {
            "episode_id": self.episode_id,
            "step": self.num_steps[i],
            "x": self.actor_list[i].get_location().x,
            "y": self.actor_list[i].get_location().y,
            "pitch": self.actor_list[i].get_transform().rotation.pitch,
            "yaw": self.actor_list[i].get_transform().rotation.yaw,
            "roll": self.actor_list[i].get_transform().rotation.roll,
            "forward_speed": self.actor_list[i].get_velocity().x,
            "distance_to_goal": distance_to_goal,  #use planner
            "distance_to_goal_euclidean": distance_to_goal_euclidean,
            "collision_vehicles": collision_vehicles,
            "collision_pedestrians": collision_pedestrians,
            "collision_other": collision_other,
            "intersection_offroad": intersection_offroad,
            "intersection_otherlane": intersection_otherlane,
            "weather": self.weather,
            "map": self.server_map,
            "start_coord": self.start_coord[i],
            "end_coord": self.end_coord[i],
            "current_scenario": self.scenario_list[i],
            "x_res": self.x_res,
            "y_res": self.y_res,
            "num_vehicles": self.scenario_list[i]["num_vehicles"],
            "num_pedestrians": self.scenario_list[i]["num_pedestrians"],
            "max_steps": 1000,  # set 1000 now. self.scenario["max_steps"],
            "next_command": next_command,
            "previous_actions": {
                i: self.previous_actions[i]
            },
            "previous_rewards": {
                i: self.previous_rewards[i]
            }
        }

        #  self.original_image.save_to_disk can also implemented here.
        #save_to_disk(self.original_image)
        #if CARLA_OUT_PATH and self.config["log_images"]:
        #    for name, image in sensor_data.items():
        #        out_dir = os.path.join(CARLA_OUT_PATH, name)
        #        if not os.path.exists(out_dir):
        #            os.makedirs(out_dir)
        #        out_file = os.path.join(
        #            out_dir,
        #            "{}_{:>04}.jpg".format(self.episode_id, self.num_steps))
        #        scipy.misc.imsave(out_file, image.data)

        #assert observation is not None, sensor_data

        return py_measurements


def print_measurements(measurements):
    number_of_agents = len(measurements.non_player_agents)
    player_measurements = measurements.player_measurements
    message = "Vehicle at ({pos_x:.1f}, {pos_y:.1f}), "
    message += "{speed:.2f} km/h, "
    message += "Collision: {{vehicles={col_cars:.0f}, "
    message += "pedestrians={col_ped:.0f}, other={col_other:.0f}}}, "
    message += "{other_lane:.0f}% other lane, {offroad:.0f}% off-road, "
    message += "({agents_num:d} non-player agents in the scene)"
    message = message.format(
        pos_x=player_measurements.transform.location.x / 100,  # cm -> m
        pos_y=player_measurements.transform.location.y / 100,
        speed=player_measurements.forward_speed,
        col_cars=player_measurements.collision_vehicles,
        col_ped=player_measurements.collision_pedestrians,
        col_other=player_measurements.collision_other,
        other_lane=100 * player_measurements.intersection_otherlane,
        offroad=100 * player_measurements.intersection_offroad,
        agents_num=number_of_agents)
    print(message)


def sigmoid(x):
    x = float(x)
    return np.exp(x) / (1 + np.exp(x))


def collided_done(py_measurements):
    m = py_measurements
    collided = (m["collision_vehicles"] > 0 or m["collision_pedestrians"] > 0
                or m["collision_other"] > 0)
    return bool(collided or m["total_reward"] < -100)


def get_next_actions(measurements, action_dict, env):
    v = 0
    
    for k in measurements:   
        m = measurements[k]
        command = m["next_command"]
        name = 'Vehcile' + str(v)
        if command == "REACH_GOAL":
            action_dict[name] = 0
        elif command == "GO_STRAIGHT":
            action_dict[name] = 3
        elif command == "TURN_RIGHT":
            action_dict[name] = 6
        elif command == "TURN_LEFT":
            action_dict[name] = 5
        elif command == "LANE_FOLLOW":
            action_dict[name] = 3
        # Test for discrete actions:
        if not env.discrete_actions:
            action_dict[name] = [1, 0]
        v = v + 1
    return action_dict


if __name__ == "__main__":
    #  Episode for loop
    #from multi_env import MultiCarlaEnv
    argparser = argparse.ArgumentParser(
        description='CARLA Manual Control Client')
    argparser.add_argument(
        '--scenario', default='3', help='print debug information')

    argparser.add_argument(
        '--config',
        default='env/carla/config.json',
        help='print debug information')

    argparser.add_argument(
        '--map', default='Town01', help='print debug information')

    args = argparser.parse_args()

    for _ in range(1):
        #  Initialize server and clients.
        # env = MultiCarlaEnv(args)
        ENV_CONFIG_LIST = json.load(open('env/carla/config.json'))
        
        env = MultiCarlaEnv()
        print('env finished')
        obs = env.reset()
        print('obs infor:')
        print(obs)

        done = False
        i = 0
        total_vehcile = len(obs)
        #  Initialize total reward dict.
        total_reward_dict = {}
        for n in range(total_vehcile):
            vehcile_name = 'Vehcile'
            vehcile_name += str(n)
            total_reward_dict[vehcile_name] = 0

        #  Initialize all vehciles' action to be 3
        action_dict = {}
        for v in range(total_vehcile):
            vehcile_name = 'Vehcile' + str(v)
            if env.discrete_actions:
                action_dict[vehcile_name] = 3
            else:
                action_dict[vehcile_name] = [1, 0]# test number
        #  3 in action_list means go straight.
        #action_list = {
        #'Vehcile0' : 3,
        #'Vehcile1' : 3,
        #}
        #server_clock = pygame.time.Clock()
        #print(server_clock.get_fps())
        #time.sleep(1000)
        start = time.time()
        all_done = False
        #while not all_done:
        while i < 50:  # TEST
            i += 1
            
            obs, reward, done, info = env.step(action_dict)
            action_dict = get_next_actions(info, action_dict, env)

            for t in total_reward_dict:
                total_reward_dict[t] += reward[t]

            print("Step", i, "rew", reward, "total", total_reward_dict, "done",
                  done)

            #  Test whether all vehicles have finished.
            done_temp = True
            for d in done:
                done_temp = done_temp and done[d]
            all_done = done_temp
            time.sleep(0.1)
        print(obs)
        print(reward)
        print(done)
        total_time = time.time() - env.cam_start
        print("{} fps".format(i / (time.time() - start)))
        for cam in env.camera_list.cam_list:
            cam.sensor.destroy()
        for actor in env.actor_list:
            actor.destroy()
        # Start save the images from memory to disk:
        print("Saving the images from memory to disk:")
        
        # Test fps
        #pool = env.camera_list.image_pool[0]
        #last_image = pool[-1]
        #print("server fps:", (last_image.frame_number) / total_time)
        #print("server fps:", len(env.camera_list.image_pool[0]) / total_time)
        
        env.camera_list.save_images_to_disk()

        #env.images_to_video()<|MERGE_RESOLUTION|>--- conflicted
+++ resolved
@@ -312,10 +312,7 @@
         print("Initializing new Carla server...")
         # Create a new server process and start the client.
         self.server_port = random.randint(10000, 60000)
-<<<<<<< HEAD
-=======
-
->>>>>>> 578ecb78
+
         gpus = GPUtil.getGPUs()
         print('Get gpu:')
         if not self.render and (gpus is not None and len(gpus)) > 0:
@@ -355,10 +352,7 @@
         
         self.colli_list = []
         self.lane_list = []
-<<<<<<< HEAD
-        #self.client = carla.Client("localhost", 2000)  #self.server_port)
-=======
->>>>>>> 578ecb78
+
         self.client = carla.Client("localhost", self.server_port)
 
     def clear_server_state(self):
