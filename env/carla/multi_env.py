"""
multi_env.py: Multi-actor environment interface for CARLA-Gym
Should support two modes of operation. See CARLA-Gym developer guide for more info
__author__: PP, BP
"""

from __future__ import absolute_import
from __future__ import division
from __future__ import print_function

from enum import Enum

from datetime import datetime
import sys
import os
import glob

sys.path.append(
    glob.glob(f'**/**/PythonAPI/lib/carla-*{sys.version_info.major}.'
              f'{sys.version_info.minor}-linux-x86_64.egg')[0])

from env.multi_actor_env import *
from env.carla.PythonAPI.manual_control import HUD, CameraManager
import argparse  #pygame
import logging  #pygame
try:
    import pygame
    from pygame.locals import K_DOWN
    from pygame.locals import K_LEFT
    from pygame.locals import K_RIGHT
    from pygame.locals import K_SPACE
    from pygame.locals import K_UP
    from pygame.locals import K_a
    from pygame.locals import K_d
    from pygame.locals import K_p
    from pygame.locals import K_q
    from pygame.locals import K_r
    from pygame.locals import K_s
    from pygame.locals import K_w
except ImportError:
    raise RuntimeError(
        'cannot import pygame, make sure pygame package is installed')

import atexit
import cv2

import json
import random
import signal
import subprocess
import sys
import time
import traceback
import GPUtil
import carla
import numpy as np
import collections

import weakref  # for collision
import math  # for collision

try:
    import scipy.misc
except Exception:
    pass

import gym
from gym.spaces import Box, Discrete, Tuple
from .scenarios import *
from .reward import *
#from .carla.settings import CarlaSettings
from env.carla.carla.planner import *

# Set this where you want to save image outputs (or empty string to disable)
CARLA_OUT_PATH = os.environ.get("CARLA_OUT", os.path.expanduser("~/carla_out"))
if CARLA_OUT_PATH and not os.path.exists(CARLA_OUT_PATH):
    os.makedirs(CARLA_OUT_PATH)

# Set this to the path of your Carla binary
SERVER_BINARY = os.environ.get(
    "CARLA_SERVER", os.path.expanduser("~/software/CARLA_0.9.1/CarlaUE4.sh"))

assert os.path.exists(SERVER_BINARY)

#  Assign initial value since they are not importable from an old APT carla.planner
REACH_GOAL = ""
GO_STRAIGHT = ""
TURN_RIGHT = ""
TURN_LEFT = ""
LANE_FOLLOW = ""
<<<<<<< HEAD
POS_COOR_MAP = None 

# Number of vehicles/cars   
=======
POS_COOR_MAP = None
# Number of vehicles/cars
>>>>>>> cb14d1df
#NUM_VEHICLE = 1

# Number of max step
MAX_STEP = 1000



ENV_CONFIG_LIST = {
        "0": {
            "log_images": True,
            "enable_planner": True,
            "render": True,  # Whether to render to screen or send to VFB
            "framestack": 2,  # note: only [1, 2] currently supported
            "convert_images_to_video": False,
            "early_terminate_on_collision": True,
            "verbose": False,
            "reward_function": "corl2017",
            "render_x_res": 800,
            "render_y_res": 600,
            "x_res": 80,
            "y_res": 80,
            "server_map": "/Game/Carla/Maps/Town01", 
            "scenarios": "DEFAULT_SCENARIO_TOWN1",# # no scenarios
            "use_depth_camera": False,
            "discrete_actions": True,
            "squash_action_logits": False,
            "manual_control": False,
            "auto_control": False,
            "camera_type": "rgb",
            "collision_sensor": "on", #off
            "lane_sensor": "on", #off
            "server_process": False,
            "send_measurements": False
        }
}





# Carla planner commands
COMMANDS_ENUM = {
    0.0: "REACH_GOAL",
    5.0: "GO_STRAIGHT",
    4.0: "TURN_RIGHT",
    3.0: "TURN_LEFT",
    2.0: "LANE_FOLLOW",
}

# Mapping from string repr to one-hot encoding index to feed to the model
COMMAND_ORDINAL = {
    "REACH_GOAL": 0,
    "GO_STRAIGHT": 1,
    "TURN_RIGHT": 2,
    "TURN_LEFT": 3,
    "LANE_FOLLOW": 4,
}

# Number of retries if the server doesn't respond
RETRIES_ON_ERROR = 5

# Dummy Z coordinate to use when we only care about (x, y)
GROUND_Z = 22

DISCRETE_ACTIONS = {
    # coast
    0: [0.0, 0.0],
    # turn left
    1: [0.0, -0.5],
    # turn right
    2: [0.0, 0.5],
    # forward
    3: [1.0, 0.0],
    # brake
    4: [-0.5, 0.0],
    # forward left
    5: [0.5, -0.05],
    # forward right
    6: [0.5, 0.05],
    # brake left
    7: [-0.5, -0.5],
    # brake right
    8: [-0.5, 0.5],
}

# The cam for pygame
GLOBAL_CAM_POS = carla.Transform(carla.Location(x=178, y=198, z=40))

live_carla_processes = set()


def cleanup():
    print("Killing live carla processes", live_carla_processes)
    for pgid in live_carla_processes:
        os.killpg(pgid, signal.SIGKILL)


def termination_cleanup(*args):
    cleanup()
    sys.exit(0)


signal.signal(signal.SIGTERM, termination_cleanup)
signal.signal(signal.SIGINT, termination_cleanup)
atexit.register(cleanup)


class LaneInvasionSensor(object):
    def __init__(self, parent_actor, hud):
        self.sensor = None
        self._history = []
        self._parent = parent_actor
        self._hud = hud
        self.offlane = 0
        self.offroad = 0
        world = self._parent.get_world()
        bp = world.get_blueprint_library().find('sensor.other.lane_detector')
        self.sensor = world.spawn_actor(
            bp, carla.Transform(), attach_to=self._parent)
        # We need to pass the lambda a weak reference to self to avoid circular
        # reference.
        weak_self = weakref.ref(self)
        self.sensor.listen(
            lambda event: LaneInvasionSensor._on_invasion(weak_self, event))

    def get_invasion_history(self):
        history = collections.defaultdict(int)
        for frame, text in self._history:
            history[frame] = text
        return history

    @staticmethod
    def _on_invasion(weak_self, event):
        self = weak_self()
        if not self:
            return


#        text = ['%r' % str(x).split()[-1] for x in set(event.crossed_lane_markings)]
#        self._hud.notification('Crossed line %s' % ' and '.join(text))
        text = [
            '%r' % str(x).split()[-1] for x in set(event.crossed_lane_markings)
        ]
        self.offlane += 1
        print('VEHICLE %s' % (self._parent).id +
              ' crossed line %s' % ' and '.join(text))

        #  if one means not cross two lanes, means cross to offroad
        if len(set(event.crossed_lane_markings)) == 1:
            self.offroad += 1
            print('VEHICLE %s' % (self._parent).id +
                  ' crossed road %s' % ' and '.join(text))

        self._history.append((event.frame_number, text))
        if len(self._history) > 4000:
            self._history.pop(0)


class CollisionSensor(object):
    def __init__(self, parent_actor, hud):
        self.sensor = None
        self._history = []
        self._parent = parent_actor
        self._hud = hud
        self.collision_vehicles = 0
        self.collision_pedestrains = 0
        self.collision_other = 0
        self.collision_id_set = set()
        self.collision_type_id_set = set()
        world = self._parent.get_world()
        bp = world.get_blueprint_library().find('sensor.other.collision')
        self.sensor = world.spawn_actor(
            bp, carla.Transform(), attach_to=self._parent)
        # We need to pass the lambda a weak reference to self to avoid circular
        # reference.
        weak_self = weakref.ref(self)
        self.sensor.listen(
            lambda event: CollisionSensor._on_collision(weak_self, event))

    def get_collision_history(self):
        history = collections.defaultdict(int)
        for frame, intensity in self._history:
            history[frame] += intensity
        return history

    @staticmethod
    def _on_collision(weak_self, event):
        self = weak_self()
        if not self:
            return


#        actor_type = get_actor_display_name(event.other_actor)
#        self._hud.notification('Collision with %r' % actor_type)
        impulse = event.normal_impulse
        intensity = math.sqrt(impulse.x**2 + impulse.y**2 + impulse.z**2)
        self._history.append((event.frame_number, intensity))
        if len(self._history) > 4000:
            self._history.pop(0)
        print('vehicle %s ' % (self._parent).id +
              ' collision with %2d vehicles, %2d people, %2d others' %
              self.dynamic_collided())
        _cur = event.other_actor
        if _cur.id == 0:  #the static world objects
            if _cur.type_id in self.collision_type_id_set:
                return
            else:
                self.collision_type_id_set.add(_cur.type_id)
        else:
            if _cur.id in self.collision_id_set:
                return
            else:
                self.collision_id_set.add(_cur.id)

        collided_type = type(_cur).__name__
        if collided_type == 'Vehicle':
            self.collision_vehicles += 1
        elif collided_type == 'Pedestrain':
            self.collision_pedestrains += 1
        elif collided_type == 'Actor':
            self.collision_other += 1
        else:
            pass

    def _reset(self):
        self.collision_vehicles = 0
        self.collision_pedestrains = 0
        self.collision_other = 0
        self.collision_id_set = set()
        self.collision_type_id_set = set()

    def dynamic_collided(self):
        return (self.collision_vehicles, self.collision_pedestrains,
                self.collision_other)


<<<<<<< HEAD
class MultiCarlaEnv(MultiActorEnv): #MultiActorEnv
    def __init__(self, config_list = ENV_CONFIG_LIST):

        #config_name = args.config
=======
class MultiCarlaEnv(MultiActorEnv):  #MultiActorEnv
    def __init__(self, args):  #config=ENV_CONFIG

        config_name = args.config

>>>>>>> cb14d1df
        #config=ENV_CONFIG
        #self.config_list = json.load(open(config_name))
        self.config_list = ENV_CONFIG_LIST
        # Get general/same config for actors.
        # For now , it contains map, city, discrete_actions, image_space, observation_space.
        print(ENV_CONFIG_LIST)
        print(self.config_list)
        for k in self.config_list:
            print(type(k))
            print(self.config_list[k])
        general_config = self.config_list[str(0)]
        self.server_map = general_config["server_map"]
        self.city = self.server_map.split("/")[-1]
        self.render = general_config["render"]
        self.framestack = general_config["framestack"]
        self.discrete_actions = general_config["discrete_actions"]
        self.squash_action_logits = general_config["squash_action_logits"]
        self.verbose = general_config["verbose"]
        self.render_x_res = general_config["render_x_res"]
        self.render_y_res = general_config["render_y_res"]
        self.x_res = general_config["x_res"]
        self.y_res = general_config["y_res"]
<<<<<<< HEAD
        self.use_depth_camera = False #!!test

        # Needed by agents
        if self.discrete_actions:
            self.action_space = Discrete(len(DISCRETE_ACTIONS))
        else:
            self.action_space = Box(-1.0, 1.0, shape=(2,))
        
        
        if self.use_depth_camera:
            image_space = Box(
                -1.0, 1.0, shape=(
                    self.y_res, self.x_res,
                    1 * self.framestack))
        else:
            image_space = Box(
                0.0, 255.0, shape=(
                    self.y_res, self.x_res,
                    3 * self.framestack))
        self.observation_space = Tuple(
            [image_space,
             Discrete(len(COMMANDS_ENUM)),  # next_command
             Box(-128.0, 128.0, shape=(2,))])  # forward_speed, dist to goal
=======
>>>>>>> cb14d1df

        self.planner_list = []

        # For arg map.
        #self.config["server_map"] = "/Game/Carla/Maps/" + args.map

        for k in self.config_list:
            config = self.config_list[k]
            #config["scenarios"] = self.get_scenarios(args.scenario, config)
            if config["enable_planner"]:
                self.planner_list.append(Planner(self.city))
        #print(self.config_list)

        if self.city == "Town01":
            self.pos_coor_map = json.load(
                open("env/carla/POS_COOR/pos_cordi_map_town1.txt"))
        else:
            self.pos_coor_map = json.load(
                open("env/carla/POS_COOR/pos_cordi_map_town2.txt"))
        print(self)

        # TODO(ekl) this isn't really a proper gym spec
        self._spec = lambda: None
        self._spec.id = "Carla-v0"

        self.server_port = None
        self.server_process = None
        self.client = None
        self.num_steps = [0]
        self.total_reward = [0]
        self.prev_measurement = None
        self.prev_image = None
        self.episode_id = None
        self.measurements_file = None
        self.weather = None
        self.scenario = None
        self.start_pos = None
        self.end_pos = None
        self.start_coord = None
        self.end_coord = None
        self.last_obs = None
        self.image = None
        self._surface = None
        self.obs_dict = {}
        self.video = False
        self.image_pool = []
        self.previous_actions = []
        self.previous_rewards = []
        self.last_reward = []

    def get_scenarios(self, choice):

        if choice == "DEFAULT_SCENARIO_TOWN1":
            #config["server_map"] = "/Game/Carla/Maps/Town01"
            return DEFAULT_SCENARIO_TOWN1
        elif choice == "DEFAULT_SCENARIO_TOWN1_2":
            return DEFAULT_SCENARIO_TOWN1_2
        elif choice == "DEFAULT_SCENARIO_TOWN2":
            #config["server_map"] = "/Game/Carla/Maps/Town02"
            return DEFAULT_SCENARIO_TOWN2
        elif choice == "TOWN1_STRAIGHT":
            #config["server_map"] = "/Game/Carla/Maps/Town01"
            return TOWN1_STRAIGHT
        elif choice == "CURVE_TOWN1":
            #config["server_map"] = "/Game/Carla/Maps/Town01"
            return CURVE_TOWN1
        elif choice == "CURVE_TOWN2":
            #config["server_map"] = "/Game/Carla/Maps/Town02"
            return CURVE_TOWN2
        elif choice == "DEFAULT_CURVE_TOWN1":
            #config["server_map"] = "/Game/Carla/Maps/Town01"
            return DEFAULT_CURVE_TOWN1

    def init_server(self):

        print("Initializing new Carla server...")
        # Create a new server process and start the client.
        self.server_port = 2000
        gpus = GPUtil.getGPUs()
        print('Get gpu:')
        if not self.render and (gpus is not None and len(gpus)) > 0:
            min_index = random.randint(0, len(gpus) - 1)
            for i, gpu in enumerate(gpus):
                if gpu.load < gpus[min_index].load:
                    min_index = i

            self.server_process = subprocess.Popen(
                ("DISPLAY=:8 vglrun -d :7.{} {} " + self.server_map +
                 " -windowed -ResX=800 -ResY=600 -carla-server -carla-world-port={}"
                 ).format(min_index, SERVER_BINARY, self.server_port),
                shell=True,
                preexec_fn=os.setsid,
                stdout=open(os.devnull, "w"))
        else:
            self.server_process = subprocess.Popen(
                [
                    SERVER_BINARY,
                    self.server_map,
                    "-windowed",
                    "-ResX=800",
                    "-ResY=600",
                    #"-carla-settings=/home/fastisu/Documents/CARLA-Gym/bo_CS.ini",
                    "-benchmark -fps=10"
                    "-carla-server",
                    "-carla-world-port={}".format(self.server_port)
                ],
                preexec_fn=os.setsid,
                stdout=open(os.devnull, "w"))
        live_carla_processes.add(os.getpgid(self.server_process.pid))

        # wait for carlar server to start
        time.sleep(10)

        self.actor_list = []
        self.cam_list = []
        self.colli_list = []
        self.lane_list = []
        self.client = carla.Client("localhost", 2000)  #self.server_port)

    def clear_server_state(self):
        print("Clearing Carla server state")
        try:
            if self.client:
                self.client.disconnect()
                self.client = None
        except Exception as e:
            print("Error disconnecting client: {}".format(e))
            pass
        if self.server_process:
            pgid = os.getpgid(self.server_process.pid)
            os.killpg(pgid, signal.SIGKILL)
            live_carla_processes.remove(pgid)
            self.server_port = None
            self.server_process = None

    def __del__(self):
        self.clear_server_state()

    def reset(self):
        error = None
        for _ in range(RETRIES_ON_ERROR):
            try:
                if not self.server_process:
                    self.init_server()
                    print('Server is intiated.')
                return self._reset()
            except Exception as e:
                print("Error during reset: {}".format(traceback.format_exc()))
                self.clear_server_state()
                error = e
        raise error

    #  funcs _parse_image and _on_render are from manual_control.py,
    #     combine some command from _parse_image to preprocess_image().
    def _parse_image(self, image):
        array = np.frombuffer(image.raw_data, dtype=np.dtype("uint8"))
        array = np.reshape(array, (image.height, image.width, 4))
        array = array[:, :, :3]
        array = array[:, :, ::-1]
        self._surface = pygame.surfarray.make_surface(array.swapaxes(0, 1))

    def _on_render(self):
        if self._surface is not None:
            self._display.blit(self._surface, (0, 0))
        pygame.display.flip()

    def _reset(self):

        # If config contains a single scenario, then use it if it's an array of scenarios, randomly choose one and init
        self.scenario_list = []

        for k in self.config_list:
            config = self.config_list[k]
            scenario = self.get_scenarios(config["scenarios"])
            if isinstance(scenario, dict):
                self.scenario_list.append(scenario)
            else:  #ininstance array of dict
                self.scenario_list.append(random.choice(scenario))

        NUM_VEHICLE = len(self.scenario_list)
        self.num_vehicle = NUM_VEHICLE

        self.num_steps = [0] * self.num_vehicle
        self.total_reward = [0] * self.num_vehicle
        self.prev_measurement = None
        self.prev_image = None
        self.episode_id = datetime.today().strftime("%Y-%m-%d_%H-%M-%S_%f")
        self.measurements_file = None

        #  Create new camera in Carla_0.9.0.
        world = self.client.get_world()
        self.cur_map = world.get_map()
        #self.cur_map.save_to_disk(CARLA_OUT_PATH)
        #print(self.cur_map.get_spawn_points())

        #  Asynchronously camera test:
        #print('image000:', self.image)
        #time.sleep(5)
        #print('image111:', self.image)
        #time.sleep(5)
        #print('image222:', self.image)

        for n in range(self.num_vehicle):
            self.image_pool.append([])
            self.previous_actions.append([])
            self.previous_rewards.append([])

        POS_S = [[0] * 3] * self.num_vehicle
        POS_E = [[0] * 3] * self.num_vehicle

        self.last_reward = [0] * self.num_vehicle
        for i in range(self.num_vehicle):
            scenario = self.scenario_list[i]
            print(type(scenario))
            s_id = str(
                scenario["start_pos_id"]
            )  #str(start_id).decode("utf-8") # unicode is needed. this trans is for py2
            e_id = str(scenario["end_pos_id"])
            POS_S[i] = self.pos_coor_map[s_id]
            POS_E[i] = self.pos_coor_map[e_id]

        world = self.client.get_world()
        self.weather = [
            world.get_weather().cloudyness,
            world.get_weather().precipitation,
            world.get_weather().precipitation_deposits,
            world.get_weather().wind_intensity
        ]

        for i in range(self.num_vehicle):
            blueprints = world.get_blueprint_library().filter('vehicle')
            blueprint = random.choice(blueprints)
            #color = random.choice(blueprint.get_attribute('color').recommended_values)
            #blueprint.set_attribute('color', color)
            transform = carla.Transform(
                carla.Location(x=POS_S[i][0], y=POS_S[i][1], z=POS_S[i][2]),
                carla.Rotation(pitch=0, yaw=0, roll=0))
            print('spawning vehicle %r with %d wheels' %
                  (blueprint.id, blueprint.get_attribute('number_of_wheels')))
            vehicle = world.try_spawn_actor(blueprint, transform)
            print('vehicle at ',
                  vehicle.get_location().x,
                  vehicle.get_location().y,
                  vehicle.get_location().z)
            #time.sleep(1000)
            self.actor_list.append(vehicle)
            config = self.config_list[str(i)]
            if config["collision_sensor"] == "on":
                collision_sensor = CollisionSensor(vehicle, 0)
                self.colli_list.append(collision_sensor)
            if config["lane_sensor"] == "on":
                lane_sensor = LaneInvasionSensor(vehicle, 0)
                self.lane_list.append(lane_sensor)

            if i == 0:  #TEST!!
                config = self.config_list[str(i)]
                cam_type, cc = self.get_camera(config)
                self.cc = cc
                cam_blueprint = world.get_blueprint_library().find(cam_type)
                camera = world.spawn_actor(
                    cam_blueprint,
                    carla.Transform(
                        carla.Location(x=-5.5, z=2.8),
                        carla.Rotation(pitch=-15)),
                    attach_to=self.actor_list[i])
                self.cam_list.append(camera)
                self.cam_list[i].listen(
                    lambda image: self.get_image(image, i, cc))

                #wait the camera's launching time to get first image
                print("camera finished")
                time.sleep(3)
        self.cam_start = time.time()
        print('All vehicles are created.')

        #UNDER TEST START-----------------------------------------------------------------------------------
        debugger = world.debug
        location = carla.Location(
            x=178.7699737548828, y=198.75999450683594, z=39.430625915527344)
        debugger.draw_point(
            location,
            size=0.1,
            color=carla.Color(),
            life_time=-1.0,
            persistent_lines=True)
        print(location.distance)
        print(self.cur_map.get_waypoint(location, project_to_road=True))
        print(
            self.cur_map.get_waypoint(location,
                                      project_to_road=True).lane_width)
        print(type(self.cur_map.get_waypoint(location, project_to_road=True)))
        for wp in self.cur_map.generate_waypoints(1.0):
            debugger.draw_point(
                wp.transform.location,
                size=0.1,
                color=carla.Color(),
                life_time=-1.0,
                persistent_lines=True)
        print(type(self.cur_map.generate_waypoints(1.0)))
        #UNDER TEST END-------------------------------------------------------------------------------------

        #  Need to print for multiple client
        self.start_pos = POS_S
        self.end_pos = POS_E
        self.start_coord = []
        self.end_coord = []
        self.py_measurement = {}
        self.prev_measurement = {}
        self.obs = []

        for i in range(self.num_vehicle):
            self.start_coord.append(
                [self.start_pos[i][0] // 100, self.start_pos[i][1] // 100])
            self.end_coord.append(
                [self.end_pos[i][0] // 100, self.end_pos[i][1] // 100])

            print("Client {} start pos {} ({}), end {} ({})".format(
                i, self.start_pos[i], self.start_coord[i], self.end_pos[i],
                self.end_coord[i]))

            # Notify the server that we want to start the episode at the
            # player_start index. This function blocks until the server is ready
            # to start the episode.

            #  no episode block in 0.9.0
            #print("Starting new episode...")
            #self.client.start_episode(self.scenario["start_pos_id"])

            #  start read observation. each loop read one vehcile infor
            py_mt = self._read_observation(i)
            vehcile_name = 'Vehcile'
            vehcile_name += str(i)
            self.py_measurement[vehcile_name] = py_mt
            self.prev_measurement[vehcile_name] = py_mt

            obs = self.encode_obs(self.image,
                                  self.py_measurement[vehcile_name], i)
            self.obs_dict[vehcile_name] = obs

        return self.obs_dict

    def get_camera(self, config):
        if config["camera_type"] == "rgb":
            camera_type = 'sensor.camera.rgb'
            cc = carla.ColorConverter.Raw
            config["use_depth_camera"] = False
        elif config["camera_type"] == "depth_raw":
            camera_type = 'sensor.camera.depth'
            cc = carla.ColorConverter.Raw
            config["use_depth_camera"] = False
        elif config["camera_type"] == "depth_gray_scale":
            camera_type = 'sensor.camera.depth'
            cc = carla.ColorConverter.Depth
            config["use_depth_camera"] = True
        elif config["camera_type"] == "depth_log_gray_scale":
            camera_type = 'sensor.camera.depth'
            cc = carla.ColorConverter.LogarithmicDepth
            config["use_depth_camera"] = True
        elif config["camera_type"] == "seg_raw":
            camera_type = 'sensor.camera.semantic_segmentation'
            cc = carla.ColorConverter.Raw
            config["use_depth_camera"] = False
        elif config["camera_type"] == "seg_city_space":
            camera_type = 'sensor.camera.semantic_segmentation'
            cc = carla.ColorConverter.CityScapesPalette
            config["use_depth_camera"] = False
        return camera_type, cc

    def get_image(self, image, i, cc):

        #image_dir = os.path.join(CARLA_OUT_PATH, 'images/{}/{}_%04d.png'.format(i,self.episode_id) % image.frame_number)
        #image.save_to_disk(image_dir, cc)
        self.image_pool[i].append(image)
        self.original_image = image
        self._parse_image(image)  # py_game render use
        self.image = self.preprocess_image(image, i)

    def encode_obs(self, image, py_measurements, vehcile_number):

        assert self.framestack in [1, 2]
        # currently, the image is generated asynchronously
        prev_image = self.prev_image
        self.prev_image = image
        if prev_image is None:
            prev_image = image
        if self.framestack == 2:
<<<<<<< HEAD
            image = np.concatenate([prev_image, image], axis=2)
            #image = np.concatenate([prev_image, image])
        if not self.config_list[str(vehcile_number)]["send_measurements"]:
            print("+++++++++++++++++++")
            return image
        obs = (
            'Vehcile number: ',
            vehcile_number,
            image,
            COMMAND_ORDINAL[py_measurements["next_command"]],
            [py_measurements["forward_speed"],
             py_measurements["distance_to_goal"]])
=======
            #image = np.concatenate([prev_image, image], axis=2)
            image = np.concatenate([prev_image, image])
        obs = ('Vehcile number: ', vehcile_number, image,
               COMMAND_ORDINAL[py_measurements["next_command"]], [
                   py_measurements["forward_speed"],
                   py_measurements["distance_to_goal"]
               ])
>>>>>>> cb14d1df
        self.last_obs = obs
        return obs

    def step(self, action_dict):
        try:
            obs_dict = {}
            reward_dict = {}
            done_dict = {}
            info_dict = {}

            actor_num = 0
            print(action_dict)
            for action in action_dict:
<<<<<<< HEAD
                print("--->",action);
                obs, reward, done, info = self._step(action_dict[action], actor_num)
                
=======
                obs, reward, done, info = self._step(action_dict[action],
                                                     actor_num)

>>>>>>> cb14d1df
                vehcile_name = 'Vehcile'
                vehcile_name += str(actor_num)
                actor_num += 1
                obs_dict[vehcile_name] = obs
                reward_dict[vehcile_name] = reward
                done_dict[vehcile_name] = done
                info_dict[vehcile_name] = info
            #self.step_number += 1
            return obs_dict, reward_dict, done_dict, info_dict
        except Exception:
            print("Error during step, terminating episode early",
                  traceback.format_exc())
            self.clear_server_state()
            return (self.last_obs, 0.0, True, {})

    def _step(self, action, i):
        if self.discrete_actions:
            action = DISCRETE_ACTIONS[int(action)]
        assert len(action) == 2, "Invalid action {}".format(action)
        if self.squash_action_logits:
            forward = 2 * float(sigmoid(action[0]) - 0.5)
            throttle = float(np.clip(forward, 0, 1))
            brake = float(np.abs(np.clip(forward, -1, 0)))
            steer = 2 * float(sigmoid(action[1]) - 0.5)
        else:
            throttle = float(np.clip(action[0], 0, 0.6))  #10
            brake = float(np.abs(np.clip(action[0], -1, 0)))
            steer = float(np.clip(action[1], -1, 1))
        reverse = False
        hand_brake = False
        if self.verbose:
            print("steer", steer, "throttle", throttle, "brake", brake,
                  "reverse", reverse)

        #  send control
        config = self.config_list[str(i)]
        if config['manual_control']:
            if i == 0:
                #pygame need this
                self._display = pygame.display.set_mode(
                    (800, 600), pygame.HWSURFACE | pygame.DOUBLEBUF)
                logging.debug('pygame started')

                control1 = self._get_keyboard_control1(
                    pygame.key.get_pressed())
                self.actor_list[i].apply_control(control1)
                self._on_render()
            else:
                self._display = pygame.display.set_mode(
                    (800, 600), pygame.HWSURFACE | pygame.DOUBLEBUF)
                logging.debug('pygame started')

                control2 = self._get_keyboard_control2(
                    pygame.key.get_pressed())
                self.actor_list[i].apply_control(control2)
                self._on_render()
        elif config["auto_control"]:
            self.actor_list[i].set_autopilot()
        else:
            # Test waypoints
            #next_point_transform = self.get_transform_from_nearest_way_point(i, self.end_pos)
            #next_point_transform.location.z = 40 # the point with z = 0, and the default z of cars are 40
            #self.actor_list[i].set_transform(next_point_transform)
            self.actor_list[i].apply_control(
                carla.VehicleControl(
                    throttle=throttle,
                    steer=steer,
                    brake=brake,
                    hand_brake=hand_brake,
                    reverse=reverse))

        # Process observations
        py_measurements = self._read_observation(i)
        print('<<<<<<', py_measurements["collision_other"])
        if self.verbose:
            print("Next command", py_measurements["next_command"])
        if type(action) is np.ndarray:
            py_measurements["action"] = [float(a) for a in action]
        else:
            py_measurements["action"] = action
        py_measurements["control"] = {
            "steer": steer,
            "throttle": throttle,
            "brake": brake,
            "reverse": reverse,
            "hand_brake": hand_brake,
        }
        vehcile_name = 'Vehcile'
        vehcile_name += str(i)
<<<<<<< HEAD

        flag = config["reward_function"]
        cmpt_reward = Reward()
        reward = cmpt_reward.compute_reward(self.prev_measurement[vehcile_name], py_measurements, flag)
        self.last_reward[i] = reward # to make the previous_rewards in py_measurements
=======
        reward = compute_reward(self, self.prev_measurement[vehcile_name],
                                py_measurements, i)
        self.last_reward[
            i] = reward  # to make the previous_rewards in py_measurements
>>>>>>> cb14d1df
        #  update num_steps and total_reward lists if next car comes
        #if i == len(self.num_steps):
        #    self.num_steps.append(0)
        #if i == len(self.total_reward):
        #    self.total_reward.append(0)

        self.total_reward[i] += reward
        py_measurements["reward"] = reward
        py_measurements["total_reward"] = self.total_reward
        done = (
            self.num_steps[i] > MAX_STEP or  #self.scenario["max_steps"] or
            py_measurements["next_command"] == "REACH_GOAL")  # or
        #(self.config["early_terminate_on_collision"] and
        # collided_done(py_measurements)))
        py_measurements["done"] = done

        self.prev_measurement[vehcile_name] = py_measurements
        self.num_steps[i] += 1
        print('>>>', py_measurements["collision_other"])
        # Write out measurements to file
        if i == self.num_vehicle - 1:  #print all cars measurement
            if CARLA_OUT_PATH:
                if not self.measurements_file:
                    self.measurements_file = open(
                        os.path.join(
                            CARLA_OUT_PATH, "measurements_{}.json".format(
                                self.episode_id)), "w")
                self.measurements_file.write(json.dumps(py_measurements))
                self.measurements_file.write("\n")
                if done:
                    self.measurements_file.close()
                    self.measurements_file = None
                    #if self.config["convert_images_to_video"] and (not self.video):
                    #    self.images_to_video()
                    #    self.video = Trueseg_city_space
        image = self.preprocess_image(self.original_image, i)
        return (self.encode_obs(image, py_measurements, i), reward, done,
                py_measurements)

    def get_transform_from_nearest_way_point(self, vehicle_id, pos):
        vehcile = self.actor_list[vehicle_id]
        way_points = self.cur_map.get_waypoint(vehcile.get_location())
        nexts = list(way_points.next(1.0))
        print('Next(1.0) --> %d waypoints' % len(nexts))
        if not nexts:
            raise RuntimeError("No more waypoints!")
        smallest_dist = sys.maxsize
        for p in nexts:
            trans = p.transform.location
            diff_x = trans.x - pos[vehicle_id][0]
            diff_y = trans.y - pos[vehicle_id][1]
            diff_z = trans.z - pos[vehicle_id][2]
            cur_dist = np.linalg.norm([diff_x, diff_y, diff_z])
            if cur_dist < smallest_dist:
                next_point = p
        text = "road id = %d, lane id = %d, transform = %s"
        print(text % (next_point.road_id, next_point.lane_id,
                      next_point.transform))

        #debugger = self.client.get_world().debug
        #debugger.draw_point(next_point.transform.location, size=0.1, color=carla.Color(), life_time=-1.0, persistent_lines=True)
        return next_point.transform

    def _get_keyboard_control1(self, keys):
        control = carla.VehicleControl()
        if keys[K_a]:
            control.steer = -1.0
        if keys[K_d]:
            control.steer = 1.0
        if keys[K_w]:
            control.throttle = 1.0
        if keys[K_s]:
            control.brake = 1.0
        if keys[K_SPACE]:
            control.hand_brake = True
        if keys[K_q]:
            control.reverse = not control.reverse
        #if keys[K_p]:
        #    self._autopilot_enabled = not self._autopilot_enabled
        #control.reverse = self._is_on_reverse
        return control

    def _get_keyboard_control2(self, keys):
        control = carla.VehicleControl()
        if keys[K_LEFT]:
            control.steer = -1.0
        if keys[K_RIGHT]:
            control.steer = 1.0
        if keys[K_UP]:
            control.throttle = 1.0
        if keys[K_DOWN]:
            control.brake = 1.0
        if keys[K_SPACE]:
            control.hand_brake = True
        if keys[K_q]:
            control.reverse = not control.reverse
        #if keys[K_p]:
        #    self._autopilot_enabled = not self._autopilot_enabled
        #control.reverse = self._is_on_reverse
        return control

    def images_to_video(self):
        videos_dir = os.path.join(CARLA_OUT_PATH, "Videos")
        if not os.path.exists(videos_dir):
            os.makedirs(videos_dir)

        ffmpeg_cmd = (
            "ffmpeg -loglevel -8 -r 20 -f image2 -s {x_res}x{y_res} "
            "-pattern_type glob "
            "-i '{img}/*.png' -vcodec libx264 {vid}.mp4 && rm -f {img}/*.png"  #&& rm -f {img}/*.png
        ).format(
            x_res=self.render_x_res,
            y_res=self.render_y_res,
            #first_frame_num = self.first_frame_num,
            vid=os.path.join(videos_dir, self.episode_id),
            img=os.path.join(CARLA_OUT_PATH, "images"))
        print("Executing ffmpeg command", ffmpeg_cmd)
        subprocess.call(ffmpeg_cmd, shell=True)

    def preprocess_image(self, image, i):
        config = self.config_list[str(i)]
        if config["use_depth_camera"]:
            assert config["use_depth_camera"]
            data = np.frombuffer(image.raw_data, dtype=np.dtype("uint8"))
            data = np.reshape(data, (self.render_y_res, self.render_x_res, 4))
            data = data[:, :, :1]
            data = data[:, :, ::-1]
            data = cv2.resize(
                data, (self.x_res, self.y_res), interpolation=cv2.INTER_AREA)
            data = np.expand_dims(data, 2)
        else:
            data = np.frombuffer(image.raw_data, dtype=np.dtype("uint8"))
            data = np.reshape(data, (self.render_y_res, self.render_x_res, 4))
            data = data[:, :, :3]
            data = data[:, :, ::-1]
            data = cv2.resize(
                data, (self.x_res, self.y_res), interpolation=cv2.INTER_AREA)
            data = (data.astype(np.float32) - 128) / 128

        return data

    def _read_observation(self, i):
        # Read the data produced by the server this frame.
        #  read_data() depends tcp from old API. carla/PythonClient/carla/client.py
        #measurements, sensor_data = self.client.read_data()

        # Print some of the measurements.
        #  set verbose false, because donot know what measurements from read_data is.
        #if self.config["verbose"]:
        #    print_measurements(measurements)

        #  Old API of cameras.
        #observation = None
        #if self.config["use_depth_camera"]:
        #    camera_name = "CameraDepth"
        #else:
        #    camera_name = "CameraRGB"
        #for name, image in sensor_data.items():
        #if name == camera_name:
        #observation = image

        print(type(self.actor_list[i].get_transform().rotation.pitch))
        print(type(0.0))
        #time.sleep(1000)
        #cur = measurements.player_measurements
        cur = self.actor_list[i]
        cur_config = self.config_list[str(i)]
        planner_enabled = cur_config["enable_planner"]
        if planner_enabled:
            next_command = COMMANDS_ENUM[self.planner_list[i].get_next_command(
                [cur.get_location().x,
                 cur.get_location().y, GROUND_Z], [
                     cur.get_transform().rotation.pitch,
                     cur.get_transform().rotation.yaw, GROUND_Z
                 ], [self.end_pos[i][0], self.end_pos[i][1], GROUND_Z],
                [0.0, 90.0, GROUND_Z])]
        else:
            next_command = "LANE_FOLLOW"
        #time.sleep(1000)
        collision_vehicles = self.colli_list[i].collision_vehicles
        collision_pedestrians = self.colli_list[i].collision_pedestrains
        collision_other = self.colli_list[i].collision_other
        intersection_otherlane = self.lane_list[i].offlane
        intersection_offroad = self.lane_list[i].offroad
        print("---->", collision_other)

        #  A simple planner
        #current_x = self.actor_list[i].get_location().x
        #current_y = self.actor_list[i].get_location().y

        #distance_to_goal_euclidean = float(np.linalg.norm(
        #    [current_x - self.end_pos[i][0],
        #     current_y - self.end_pos[i][1]]) / 100)

        #distance_to_goal = distance_to_goal_euclidean

        #diff_x =  abs(current_x - self.end_pos[i][0])
        #diff_y =  abs(current_y - self.end_pos[i][1])

        #diff_s_x = abs(current_x - self.start_pos[i][0])
        #diff_s_y = abs(current_y - self.start_pos[i][1])

        #next_command = "LANE_FOLLOW"
        self.previous_actions[i].append(next_command)

        #if diff_x < 1 and diff_y < 1:
        #if current_x - self.end_pos[i][0] > 0:
        #if (diff_s_x + diff_s_y > 30) or (diff_x < 5 and diff_y < 5):  # ONLY FOR TEST
        #    next_command = "REACH_GOAL"

        self.previous_rewards[i].append(self.last_reward[i])

        if next_command == "REACH_GOAL":
            distance_to_goal = 0.0  # avoids crash in planner
        elif planner_enabled:
            distance_to_goal = self.planner_list[i].get_shortest_path_distance(
                [cur.get_location().x,
                 cur.get_location().y, GROUND_Z], [
                     cur.get_transform().rotation.pitch,
                     cur.get_transform().rotation.yaw, GROUND_Z
                 ], [self.end_pos[i][0], self.end_pos[i][1], GROUND_Z],
                [0, 90, 0]) / 100
        else:
            distance_to_goal = -1

        distance_to_goal_euclidean = float(
            np.linalg.norm([
                self.actor_list[i].get_location().x - self.end_pos[i][0],
                self.actor_list[i].get_location().y - self.end_pos[i][1]
            ]) / 100)
        py_measurements = {
            "episode_id": self.episode_id,
            "step": self.num_steps[i],
            "x": self.actor_list[i].get_location().x,
            "y": self.actor_list[i].get_location().y,
            "pitch": self.actor_list[i].get_transform().rotation.pitch,
            "yaw": self.actor_list[i].get_transform().rotation.yaw,
            "roll": self.actor_list[i].get_transform().rotation.roll,
            "forward_speed": self.actor_list[i].get_velocity().x,
            "distance_to_goal": distance_to_goal,  #use planner
            "distance_to_goal_euclidean": distance_to_goal_euclidean,
            "collision_vehicles": collision_vehicles,
            "collision_pedestrians": collision_pedestrians,
            "collision_other": collision_other,
            "intersection_offroad": intersection_offroad,
            "intersection_otherlane": intersection_otherlane,
            "weather": self.weather,
            "map": self.server_map,
            "start_coord": self.start_coord[i],
            "end_coord": self.end_coord[i],
            "current_scenario": self.scenario_list[i],
            "x_res": self.x_res,
            "y_res": self.y_res,
            "num_vehicles": self.scenario_list[i]["num_vehicles"],
            "num_pedestrians": self.scenario_list[i]["num_pedestrians"],
            "max_steps": 1000,  # set 1000 now. self.scenario["max_steps"],
            "next_command": next_command,
            "previous_actions": {
                i: self.previous_actions[i]
            },
            "previous_rewards": {
                i: self.previous_rewards[i]
            }
        }

        #  self.original_image.save_to_disk can also implemented here.
        #save_to_disk(self.original_image)
        #if CARLA_OUT_PATH and self.config["log_images"]:
        #    for name, image in sensor_data.items():
        #        out_dir = os.path.join(CARLA_OUT_PATH, name)
        #        if not os.path.exists(out_dir):
        #            os.makedirs(out_dir)
        #        out_file = os.path.join(
        #            out_dir,
        #            "{}_{:>04}.jpg".format(self.episode_id, self.num_steps))
        #        scipy.misc.imsave(out_file, image.data)

        #assert observation is not None, sensor_data

        return py_measurements


<<<<<<< HEAD
=======
def compute_reward_corl2017(env, prev, current):
    reward = 0.0

    cur_dist = current["distance_to_goal"]

    prev_dist = prev["distance_to_goal"]

    if env.verbose:
        print("Cur dist {}, prev dist {}".format(cur_dist, prev_dist))

    # Distance travelled toward the goal in m
    reward += np.clip(prev_dist - cur_dist, -10.0, 10.0)

    # Change in speed (km/h)
    reward += 0.05 * (current["forward_speed"] - prev["forward_speed"])

    #  no collision and sidewarlk now.
    # New collision damage
    reward -= .00002 * (
        current["collision_vehicles"] + current["collision_pedestrians"] +
        current["collision_other"] - prev["collision_vehicles"] -
        prev["collision_pedestrians"] - prev["collision_other"])

    # New sidewalk intersection
    reward -= 2 * (
        current["intersection_offroad"] - prev["intersection_offroad"])

    # New opposite lane intersection
    reward -= 2 * (
        current["intersection_otherlane"] - prev["intersection_otherlane"])

    return reward


def compute_reward_custom(env, prev, current):
    reward = 0.0

    cur_dist = current["distance_to_goal"]
    prev_dist = prev["distance_to_goal"]

    if env.verbose:
        print("Cur dist {}, prev dist {}".format(cur_dist, prev_dist))

    # Distance travelled toward the goal in m
    reward += np.clip(prev_dist - cur_dist, -10.0, 10.0)

    # Speed reward, up 30.0 (km/h)
    reward += np.clip(current["forward_speed"], 0.0, 30.0) / 10

    # New collision damage
    new_damage = (
        current["collision_vehicles"] + current["collision_pedestrians"] +
        current["collision_other"] - prev["collision_vehicles"] -
        prev["collision_pedestrians"] - prev["collision_other"])
    if new_damage:
        reward -= 100.0

    # Sidewalk intersection
    reward -= current["intersection_offroad"]

    # Opposite lane intersection
    reward -= current["intersection_otherlane"]

    # Reached goal
    if current["next_command"] == "REACH_GOAL":
        reward += 100.0

    return reward


def compute_reward_lane_keep(env, prev, current):
    reward = 0.0

    # Speed reward, up 30.0 (km/h)
    reward += np.clip(current["forward_speed"], 0.0, 30.0) / 10

    # New collision damage
    new_damage = (
        current["collision_vehicles"] + current["collision_pedestrians"] +
        current["collision_other"] - prev["collision_vehicles"] -
        prev["collision_pedestrians"] - prev["collision_other"])
    if new_damage:
        reward -= 100.0

    # Sidewalk intersection
    reward -= current["intersection_offroad"]

    # Opposite lane intersection
    reward -= current["intersection_otherlane"]

    return reward


REWARD_FUNCTIONS = {
    "corl2017": compute_reward_corl2017,
    "custom": compute_reward_custom,
    "lane_keep": compute_reward_lane_keep,
}


def compute_reward(env, prev, current, i):
    config = env.config_list[str(i)]
    return REWARD_FUNCTIONS[config["reward_function"]](env, prev, current)
>>>>>>> cb14d1df


def print_measurements(measurements):
    number_of_agents = len(measurements.non_player_agents)
    player_measurements = measurements.player_measurements
    message = "Vehicle at ({pos_x:.1f}, {pos_y:.1f}), "
    message += "{speed:.2f} km/h, "
    message += "Collision: {{vehicles={col_cars:.0f}, "
    message += "pedestrians={col_ped:.0f}, other={col_other:.0f}}}, "
    message += "{other_lane:.0f}% other lane, {offroad:.0f}% off-road, "
    message += "({agents_num:d} non-player agents in the scene)"
    message = message.format(
        pos_x=player_measurements.transform.location.x / 100,  # cm -> m
        pos_y=player_measurements.transform.location.y / 100,
        speed=player_measurements.forward_speed,
        col_cars=player_measurements.collision_vehicles,
        col_ped=player_measurements.collision_pedestrians,
        col_other=player_measurements.collision_other,
        other_lane=100 * player_measurements.intersection_otherlane,
        offroad=100 * player_measurements.intersection_offroad,
        agents_num=number_of_agents)
    print(message)


def sigmoid(x):
    x = float(x)
    return np.exp(x) / (1 + np.exp(x))


def collided_done(py_measurements):
    m = py_measurements
    collided = (m["collision_vehicles"] > 0 or m["collision_pedestrians"] > 0
                or m["collision_other"] > 0)
    return bool(collided or m["total_reward"] < -100)


def get_next_actions(measurements, action_dict):
    v = 0
    for k in measurements:
        m = measurements[k]
        command = m["next_command"]
        name = 'Vehcile' + str(v)
        if command == "REACH_GOAL":
            action_dict[name] = 0
        elif command == "GO_STRAIGHT":
            action_dict[name] = 3
        elif command == "TURN_RIGHT":
            action_dict[name] = 6
        elif command == "TURN_LEFT":
            action_dict[name] = 5
        elif command == "LANE_FOLLOW":
            action_dict[name] = 3
        v = v + 1
    return action_dict


if __name__ == "__main__":
    #  Episode for loop
    #from multi_env import MultiCarlaEnv
    argparser = argparse.ArgumentParser(
        description='CARLA Manual Control Client')
    argparser.add_argument(
        '--scenario', default='3', help='print debug information')

    argparser.add_argument(
        '--config',
        default='env/carla/config.json',
        help='print debug information')

    argparser.add_argument(
        '--map', default='Town01', help='print debug information')

    args = argparser.parse_args()

    for _ in range(1):
        #  Initialize server and clients.
        # env = MultiCarlaEnv(args)
        ENV_CONFIG_LIST = json.load(open('env/carla/config.json'))
        print("--->", ENV_CONFIG_LIST)
        env = MultiCarlaEnv()
        print('env finished')
        obs = env.reset()
        print('obs infor:')
        print(obs)
<<<<<<< HEAD
        
        
        
=======
        #time.sleep(1000) #  test use

>>>>>>> cb14d1df
        done = False
        i = 0
        total_vehcile = len(obs)
        #  Initialize total reward dict.
        total_reward_dict = {}
        for n in range(total_vehcile):
            vehcile_name = 'Vehcile'
            vehcile_name += str(n)
            total_reward_dict[vehcile_name] = 0

        #  Initialize all vehciles' action to be 3
        action_dict = {}
        for v in range(total_vehcile):
            vehcile_name = 'Vehcile' + str(v)
            action_dict[vehcile_name] = 3
        #  3 in action_list means go straight.
        #action_list = {
        #'Vehcile0' : 3,
        #'Vehcile1' : 3,
        #}
        #server_clock = pygame.time.Clock()
        #print(server_clock.get_fps())
        #time.sleep(1000)
        start = time.time()
        all_done = False
        #while not all_done:
        while i < 100:  # TEST
            i += 1
            if env.discrete_actions:
                obs, reward, done, info = env.step(action_dict)
                action_dict = get_next_actions(info, action_dict)
            else:
                obs, reward, done, info = env.step([0, 1, 0])

            for t in total_reward_dict:
                total_reward_dict[t] += reward[t]

            print("Step", i, "rew", reward, "total", total_reward_dict, "done",
                  done)

            #  Test whether all vehicles have finished.
            done_temp = True
            for d in done:
                done_temp = done_temp and done[d]
            all_done = done_temp
            time.sleep(0.1)
        print(obs)
        print(reward)
        print(done)
        total_time = time.time() - env.cam_start
        print("{} fps".format(i / (time.time() - start)))
        for cam in env.cam_list:
            cam.destroy()
        for actor in env.actor_list:
            actor.destroy()
        # Start save the images from image pool to disk:
        print("Saving the images from image pool to disk:")
        print("image frames:", len(env.image_pool[0]))
        print("cam time:", total_time)
        pool = env.image_pool[0]
        last_image = pool[-1]
        print("server fps:", (last_image.frame_number) / total_time)
        print("server fps:", len(env.image_pool[0]) / total_time)
        #print(len(env.image_pool[1]))

        for n in range(total_vehcile):
            for image in env.image_pool[n]:
                image_dir = os.path.join(
                    CARLA_OUT_PATH,
                    'images/{}/%04d.png'.format(n) % image.frame_number)
                image.save_to_disk(image_dir, env.cc)

        #env.images_to_video()<|MERGE_RESOLUTION|>--- conflicted
+++ resolved
@@ -88,14 +88,10 @@
 TURN_RIGHT = ""
 TURN_LEFT = ""
 LANE_FOLLOW = ""
-<<<<<<< HEAD
 POS_COOR_MAP = None 
 
 # Number of vehicles/cars   
-=======
-POS_COOR_MAP = None
-# Number of vehicles/cars
->>>>>>> cb14d1df
+
 #NUM_VEHICLE = 1
 
 # Number of max step
@@ -332,18 +328,10 @@
                 self.collision_other)
 
 
-<<<<<<< HEAD
 class MultiCarlaEnv(MultiActorEnv): #MultiActorEnv
     def __init__(self, config_list = ENV_CONFIG_LIST):
 
         #config_name = args.config
-=======
-class MultiCarlaEnv(MultiActorEnv):  #MultiActorEnv
-    def __init__(self, args):  #config=ENV_CONFIG
-
-        config_name = args.config
-
->>>>>>> cb14d1df
         #config=ENV_CONFIG
         #self.config_list = json.load(open(config_name))
         self.config_list = ENV_CONFIG_LIST
@@ -366,7 +354,6 @@
         self.render_y_res = general_config["render_y_res"]
         self.x_res = general_config["x_res"]
         self.y_res = general_config["y_res"]
-<<<<<<< HEAD
         self.use_depth_camera = False #!!test
 
         # Needed by agents
@@ -390,8 +377,6 @@
             [image_space,
              Discrete(len(COMMANDS_ENUM)),  # next_command
              Box(-128.0, 128.0, shape=(2,))])  # forward_speed, dist to goal
-=======
->>>>>>> cb14d1df
 
         self.planner_list = []
 
@@ -778,7 +763,7 @@
         if prev_image is None:
             prev_image = image
         if self.framestack == 2:
-<<<<<<< HEAD
+
             image = np.concatenate([prev_image, image], axis=2)
             #image = np.concatenate([prev_image, image])
         if not self.config_list[str(vehcile_number)]["send_measurements"]:
@@ -791,15 +776,7 @@
             COMMAND_ORDINAL[py_measurements["next_command"]],
             [py_measurements["forward_speed"],
              py_measurements["distance_to_goal"]])
-=======
-            #image = np.concatenate([prev_image, image], axis=2)
-            image = np.concatenate([prev_image, image])
-        obs = ('Vehcile number: ', vehcile_number, image,
-               COMMAND_ORDINAL[py_measurements["next_command"]], [
-                   py_measurements["forward_speed"],
-                   py_measurements["distance_to_goal"]
-               ])
->>>>>>> cb14d1df
+
         self.last_obs = obs
         return obs
 
@@ -813,15 +790,11 @@
             actor_num = 0
             print(action_dict)
             for action in action_dict:
-<<<<<<< HEAD
+
                 print("--->",action);
                 obs, reward, done, info = self._step(action_dict[action], actor_num)
                 
-=======
-                obs, reward, done, info = self._step(action_dict[action],
-                                                     actor_num)
-
->>>>>>> cb14d1df
+
                 vehcile_name = 'Vehcile'
                 vehcile_name += str(actor_num)
                 actor_num += 1
@@ -911,18 +884,11 @@
         }
         vehcile_name = 'Vehcile'
         vehcile_name += str(i)
-<<<<<<< HEAD
 
         flag = config["reward_function"]
         cmpt_reward = Reward()
         reward = cmpt_reward.compute_reward(self.prev_measurement[vehcile_name], py_measurements, flag)
         self.last_reward[i] = reward # to make the previous_rewards in py_measurements
-=======
-        reward = compute_reward(self, self.prev_measurement[vehcile_name],
-                                py_measurements, i)
-        self.last_reward[
-            i] = reward  # to make the previous_rewards in py_measurements
->>>>>>> cb14d1df
         #  update num_steps and total_reward lists if next car comes
         #if i == len(self.num_steps):
         #    self.num_steps.append(0)
@@ -1205,113 +1171,6 @@
         return py_measurements
 
 
-<<<<<<< HEAD
-=======
-def compute_reward_corl2017(env, prev, current):
-    reward = 0.0
-
-    cur_dist = current["distance_to_goal"]
-
-    prev_dist = prev["distance_to_goal"]
-
-    if env.verbose:
-        print("Cur dist {}, prev dist {}".format(cur_dist, prev_dist))
-
-    # Distance travelled toward the goal in m
-    reward += np.clip(prev_dist - cur_dist, -10.0, 10.0)
-
-    # Change in speed (km/h)
-    reward += 0.05 * (current["forward_speed"] - prev["forward_speed"])
-
-    #  no collision and sidewarlk now.
-    # New collision damage
-    reward -= .00002 * (
-        current["collision_vehicles"] + current["collision_pedestrians"] +
-        current["collision_other"] - prev["collision_vehicles"] -
-        prev["collision_pedestrians"] - prev["collision_other"])
-
-    # New sidewalk intersection
-    reward -= 2 * (
-        current["intersection_offroad"] - prev["intersection_offroad"])
-
-    # New opposite lane intersection
-    reward -= 2 * (
-        current["intersection_otherlane"] - prev["intersection_otherlane"])
-
-    return reward
-
-
-def compute_reward_custom(env, prev, current):
-    reward = 0.0
-
-    cur_dist = current["distance_to_goal"]
-    prev_dist = prev["distance_to_goal"]
-
-    if env.verbose:
-        print("Cur dist {}, prev dist {}".format(cur_dist, prev_dist))
-
-    # Distance travelled toward the goal in m
-    reward += np.clip(prev_dist - cur_dist, -10.0, 10.0)
-
-    # Speed reward, up 30.0 (km/h)
-    reward += np.clip(current["forward_speed"], 0.0, 30.0) / 10
-
-    # New collision damage
-    new_damage = (
-        current["collision_vehicles"] + current["collision_pedestrians"] +
-        current["collision_other"] - prev["collision_vehicles"] -
-        prev["collision_pedestrians"] - prev["collision_other"])
-    if new_damage:
-        reward -= 100.0
-
-    # Sidewalk intersection
-    reward -= current["intersection_offroad"]
-
-    # Opposite lane intersection
-    reward -= current["intersection_otherlane"]
-
-    # Reached goal
-    if current["next_command"] == "REACH_GOAL":
-        reward += 100.0
-
-    return reward
-
-
-def compute_reward_lane_keep(env, prev, current):
-    reward = 0.0
-
-    # Speed reward, up 30.0 (km/h)
-    reward += np.clip(current["forward_speed"], 0.0, 30.0) / 10
-
-    # New collision damage
-    new_damage = (
-        current["collision_vehicles"] + current["collision_pedestrians"] +
-        current["collision_other"] - prev["collision_vehicles"] -
-        prev["collision_pedestrians"] - prev["collision_other"])
-    if new_damage:
-        reward -= 100.0
-
-    # Sidewalk intersection
-    reward -= current["intersection_offroad"]
-
-    # Opposite lane intersection
-    reward -= current["intersection_otherlane"]
-
-    return reward
-
-
-REWARD_FUNCTIONS = {
-    "corl2017": compute_reward_corl2017,
-    "custom": compute_reward_custom,
-    "lane_keep": compute_reward_lane_keep,
-}
-
-
-def compute_reward(env, prev, current, i):
-    config = env.config_list[str(i)]
-    return REWARD_FUNCTIONS[config["reward_function"]](env, prev, current)
->>>>>>> cb14d1df
-
 
 def print_measurements(measurements):
     number_of_agents = len(measurements.non_player_agents)
@@ -1395,14 +1254,7 @@
         obs = env.reset()
         print('obs infor:')
         print(obs)
-<<<<<<< HEAD
-        
-        
-        
-=======
-        #time.sleep(1000) #  test use
-
->>>>>>> cb14d1df
+
         done = False
         i = 0
         total_vehcile = len(obs)
