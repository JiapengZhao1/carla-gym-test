--- conflicted
+++ resolved
@@ -271,14 +271,11 @@
             configs = DEFAULT_MULTIENV_CONFIG
         # Functionalities classes
         self._reward_policy = Reward()
-        configs["scenarios"] = Scenarios.resolve_scenarios_parameter(
-            configs["scenarios"]
-        )
+        configs["scenarios"] = Scenarios.resolve_scenarios_parameter(configs["scenarios"])
 
         self._scenario_config = configs["scenarios"]
         self._env_config = configs["env"]
         self._actor_configs = configs["actors"]
-<<<<<<< HEAD
 
         # At most one actor can be manual controlled
         manual_control_count = 0
@@ -294,8 +291,6 @@
             f"Found {manual_control_count} actors with manual_control=True"
         )
 
-=======
->>>>>>> 9ae00730
         # Camera position is problematic for certain vehicles and even in
         # autopilot they are prone to error
         self.exclude_hard_vehicles = False
@@ -358,19 +353,15 @@
 
         # Actions space
         if self._discrete_actions:
-            self.action_space = Dict(
-                {
-                    actor_id: Discrete(len(DISCRETE_ACTIONS))
-                    for actor_id in self._actor_configs.keys()
-                }
-            )
+            self.action_space = Dict({
+                actor_id: Discrete(len(DISCRETE_ACTIONS))
+                for actor_id in self._actor_configs.keys()
+            })
         else:
-            self.action_space = Dict(
-                {
-                    actor_id: Box(-1.0, 1.0, shape=(2,))
-                    for actor_id in self._actor_configs.keys()
-                }
-            )
+            self.action_space = Dict({
+                actor_id: Box(-1.0, 1.0, shape=(2, ))
+                for actor_id in self._actor_configs.keys()
+            })
 
         # Output space of images after preprocessing
         if self._use_depth_camera:
@@ -384,24 +375,18 @@
 
         # Observation space in output
         if self._env_config["send_measurements"]:
-            self.observation_space = Dict(
-                {
-                    actor_id: Tuple(
-                        [
-                            self._image_space,  # image
-                            Discrete(len(COMMANDS_ENUM)),  # next_command
-                            Box(
-                                -128.0, 128.0, shape=(2,)
-                            ),  # forward_speed, dist to goal
-                        ]
-                    )
-                    for actor_id in self._actor_configs.keys()
-                }
-            )
+            self.observation_space = Dict({
+                actor_id: Tuple([
+                    self._image_space,  # image
+                    Discrete(len(COMMANDS_ENUM)),  # next_command
+                    Box(-128.0, 128.0, shape=(2, )),  # forward_speed, dist to goal
+                ])
+                for actor_id in self._actor_configs.keys()
+            })
         else:
-            self.observation_space = Dict(
-                {actor_id: self._image_space for actor_id in self._actor_configs.keys()}
-            )
+            self.observation_space = Dict({
+                actor_id: self._image_space for actor_id in self._actor_configs.keys()
+            })
 
         # Set appropriate node-id to coordinate mappings for Town01 or Town02.
         self.pos_coor_map = MAP_TO_COORDS_MAPPING[self._map]
@@ -468,25 +453,11 @@
 
         multigpu_success = False
         gpus = GPUtil.getGPUs()
-<<<<<<< HEAD
-        log_file = os.path.join(LOG_DIR, "server_" + str(self._server_port) + ".log")
-        logger.info(
-            f"1. Port: {self._server_port}\n"
-            f"2. Map: {self._server_map}\n"
-            f"3. Binary: {SERVER_BINARY}"
-        )
-
-        print("""Details:
-              1. Port: {}
-              2. Map: {}
-              3. Binary: {}""".format(self._server_port, self._server_map, SERVER_BINARY))
-=======
         log_file = os.path.join(LOG_DIR,
                                 "server_" + str(self._server_port) + ".log")
         logger.info(f"1. Port: {self._server_port}\n"
                     f"2. Map: {self._server_map}\n"
                     f"3. Binary: {SERVER_BINARY}")
->>>>>>> 9ae00730
 
         if not self._render and (gpus is not None and len(gpus)) > 0:
             try:
@@ -497,22 +468,18 @@
                 # Check if vglrun is setup to launch sim on multipl GPUs
                 if shutil.which("vglrun") is not None:
                     self._server_process = subprocess.Popen(
-                        (
-                            "DISPLAY=:8 vglrun -d :7.{} {} -benchmark -fps=20"
-                            " -carla-server -world-port={}"
-                            " -carla-streaming-port=0".format(
-                                min_index,
-                                SERVER_BINARY,
-                                self._server_port,
-                            )
-                        ),
+                        ("DISPLAY=:8 vglrun -d :7.{} {} -benchmark -fps=20"
+                         " -carla-server -world-port={}"
+                         " -carla-streaming-port=0".format(
+                             min_index,
+                             SERVER_BINARY,
+                             self._server_port,
+                         )),
                         shell=True,
                         # for Linux
                         preexec_fn=None if IS_WINDOWS_PLATFORM else os.setsid,
                         # for Windows (not necessary)
-                        creationflags=subprocess.CREATE_NEW_PROCESS_GROUP
-                        if IS_WINDOWS_PLATFORM
-                        else 0,
+                        creationflags=subprocess.CREATE_NEW_PROCESS_GROUP if IS_WINDOWS_PLATFORM else 0,
                         stdout=open(log_file, "w"),
                     )
 
@@ -522,19 +489,14 @@
                     # https://carla.readthedocs.io/en/latest/adv_rendering_options/
                     self._server_process = subprocess.Popen(
                         (  # 'SDL_VIDEODRIVER=offscreen SDL_HINT_CUDA_DEVICE={} DISPLAY='
-                            '"{}" -RenderOffScreen -benchmark -fps=20 -carla-server'
-                            " -world-port={} -carla-streaming-port=0".format(
-                                SERVER_BINARY,
-                                self._server_port,
-                            )
+                         f'"{SERVER_BINARY}" -RenderOffScreen -benchmark -fps=20 -carla-server'
+                         ' -world-port={self._server_port} -carla-streaming-port=0'
                         ),
                         shell=True,
                         # for Linux
                         preexec_fn=None if IS_WINDOWS_PLATFORM else os.setsid,
                         # for Windows (not necessary)
-                        creationflags=subprocess.CREATE_NEW_PROCESS_GROUP
-                        if IS_WINDOWS_PLATFORM
-                        else 0,
+                        creationflags=subprocess.CREATE_NEW_PROCESS_GROUP if IS_WINDOWS_PLATFORM else 0,
                         stdout=open(log_file, "w"),
                     )
             # TODO: Make the try-except style handling work with Popen
@@ -568,14 +530,12 @@
                         "-fps=20",
                         "-carla-server",
                         "-carla-rpc-port={}".format(self._server_port),
-                        "-carla-streaming-port=0",
+                        "-carla-streaming-port=0"
                     ],
                     # for Linux
                     preexec_fn=None if IS_WINDOWS_PLATFORM else os.setsid,
                     # for Windows (not necessary)
-                    creationflags=subprocess.CREATE_NEW_PROCESS_GROUP
-                    if IS_WINDOWS_PLATFORM
-                    else 0,
+                    creationflags=subprocess.CREATE_NEW_PROCESS_GROUP if IS_WINDOWS_PLATFORM else 0,
                     stdout=open(log_file, "w"),
                 )
                 print("Running simulation in single-GPU mode")
@@ -596,10 +556,8 @@
                 # The socket establishment could takes some time
                 time.sleep(2)
                 self._client.set_timeout(2.0)
-                print(
-                    "Client successfully connected to server, Carla-Server version: ",
-                    self._client.get_server_version(),
-                )
+                print("Client successfully connected to server, Carla-Server version: ",
+                      self._client.get_server_version())
             except RuntimeError as re:
                 if "timeout" not in str(re) and "time-out" not in str(re):
                     print("Could not connect to Carla server because:", re)
@@ -630,9 +588,7 @@
             d = 6.4
             angle = 160  # degrees
             a = math.radians(angle)
-            location = (
-                carla.Location(d * math.cos(a), d * math.sin(a), 2.0) + spectator_loc
-            )
+            location = (carla.Location(d * math.cos(a), d * math.sin(a), 2.0) + spectator_loc)
             spectator.set_transform(
                 carla.Transform(location, carla.Rotation(yaw=180 + angle, pitch=-15))
             )
@@ -657,14 +613,11 @@
         for actor in self._actors.values():
             if actor.is_alive:
                 actor.destroy()
-<<<<<<< HEAD
-=======
         for npc in self._npc_vehicles:
             npc.destroy()
         for npc in zip(*self._npc_pedestrians):
             npc[1].stop()  # stop controller
             npc[0].destroy()  # kill entity
->>>>>>> 9ae00730
         # Note: the destroy process for cameras is handled in camera_manager.py
 
         self._cameras = {}
@@ -687,9 +640,7 @@
             print("Error disconnecting client: {}".format(e))
         if self._server_process:
             if IS_WINDOWS_PLATFORM:
-                subprocess.call(
-                    ["taskkill", "/F", "/T", "/PID", str(self._server_process.pid)]
-                )
+                subprocess.call(["taskkill", "/F", "/T", "/PID", str(self._server_process.pid)])
                 live_carla_processes.remove(self._server_process.pid)
             else:
                 pgid = os.getpgid(self._server_process.pid)
@@ -748,7 +699,8 @@
 
         return self._obs_dict
 
-    # ! Deprecated method
+    # ! Deprecated method 
+    #TODO align with petting zoo interface `render` method
     def _on_render(self):
         """Render the pygame window.
 
@@ -757,7 +709,11 @@
         Returns:
             N/A
         """
-        pass
+        for cam in self._cameras.values():
+            surface = cam._surface
+            if surface is not None:
+                self._display.blit(surface, (0, 0))
+            pygame.display.flip()
 
     def _spawn_new_actor(self, actor_id):
         """Spawn an agent as per the blueprint at the given pose
@@ -786,11 +742,7 @@
                 self._start_pos[actor_id][1],
                 self._start_pos[actor_id][2],
             )
-            rot = (
-                self.world.get_map()
-                .get_waypoint(loc, project_to_road=True)
-                .transform.rotation
-            )
+            rot = (self.world.get_map().get_waypoint(loc, project_to_road=True).transform.rotation)
             #: If yaw is provided in addition to (X, Y, Z), set yaw
             if len(self._start_pos[actor_id]) > 3:
                 rot.yaw = self._start_pos[actor_id][3]
@@ -801,33 +753,11 @@
             #: closest match
 
         if actor_type == "pedestrian":
-            blueprints = self.world.get_blueprint_library().filter(
-                "walker.pedestrian.*"
-            )
+            blueprints = self.world.get_blueprint_library().filter("walker.pedestrian.*")
 
         elif actor_type == "vehicle_4W":
             blueprints = self.world.get_blueprint_library().filter("vehicle")
             # Further filter down to 4-wheeled vehicles
-<<<<<<< HEAD
-            blueprints = [
-                b for b in blueprints if int(b.get_attribute("number_of_wheels")) == 4
-            ]
-            if self.exclude_hard_vehicles:
-                blueprints = list(
-                    filter(
-                        lambda x: not (
-                            x.id.endswith("microlino")
-                            or x.id.endswith("carlacola")
-                            or x.id.endswith("cybertruck")
-                            or x.id.endswith("t2")
-                            or x.id.endswith("sprinter")
-                            or x.id.endswith("firetruck")
-                            or x.id.endswith("ambulance")
-                        ),
-                        blueprints,
-                    )
-                )
-=======
             blueprints = [b for b in blueprints if int(b.get_attribute("number_of_wheels")) == 4]
             if self.exclude_hard_vehicles:
                 blueprints = list(filter(lambda x: not
@@ -838,13 +768,10 @@
                      x.id.endswith('sprinter') or
                      x.id.endswith('firetruck') or
                      x.id.endswith('ambulance')), blueprints))
->>>>>>> 9ae00730
         elif actor_type == "vehicle_2W":
             blueprints = self.world.get_blueprint_library().filter("vehicle")
             # Further filter down to 2-wheeled vehicles
-            blueprints = [
-                b for b in blueprints if int(b.get_attribute("number_of_wheels")) == 2
-            ]
+            blueprints = [b for b in blueprints if int(b.get_attribute("number_of_wheels")) == 2]
 
         blueprint = random.choice(blueprints)
         loc = carla.Location(
@@ -852,11 +779,7 @@
             y=self._start_pos[actor_id][1],
             z=self._start_pos[actor_id][2],
         )
-        rot = (
-            self.world.get_map()
-            .get_waypoint(loc, project_to_road=True)
-            .transform.rotation
-        )
+        rot = (self.world.get_map().get_waypoint(loc, project_to_road=True).transform.rotation)
         #: If yaw is provided in addition to (X, Y, Z), set yaw
         if len(self._start_pos[actor_id]) > 3:
             rot.yaw = self._start_pos[actor_id][3]
@@ -869,16 +792,14 @@
                 self.world.tick()
             if vehicle is not None and vehicle.get_location().z > 0.0:
                 # Register it under traffic manager
-<<<<<<< HEAD
+                vehicle.set_autopilot(False, self._traffic_manager.get_port())
+                # Register it under traffic manager
                 # Walker vehicle type does not have autopilot. Use walker controller ai
-                if actor_type == "pedestrian":
+                if actor_type == "pedestrian": #TODO review this
                     # vehicle.set_simulate_physics(False)
                     pass
                 else:
                     vehicle.set_autopilot(False, self._traffic_manager.get_port())
-=======
-                vehicle.set_autopilot(False, self._traffic_manager.get_port())
->>>>>>> 9ae00730
                 break
             # Wait to see if spawn area gets cleared before retrying
             # time.sleep(0.5)
@@ -935,9 +856,7 @@
             if self._done_dict.get(actor_id, True):
 
                 self._measurements_file_dict[actor_id] = None
-                self._episode_id_dict[actor_id] = datetime.today().strftime(
-                    "%Y-%m-%d_%H-%M-%S_%f"
-                )
+                self._episode_id_dict[actor_id] = datetime.today().strftime("%Y-%m-%d_%H-%M-%S_%f")
                 actor_config = self._actor_configs[actor_id]
 
                 # Try to spawn actor (soft reset) or fail and reinitialize the server before get back here
@@ -946,9 +865,7 @@
                 except RuntimeError as spawn_err:
                     del self._done_dict[actor_id]
                     # Chain the exception & re-raise to be handled by the caller `self.reset()`
-                    raise spawn_err from RuntimeError(
-                        "Unable to spawn actor:{}".format(actor_id)
-                    )
+                    raise spawn_err from RuntimeError("Unable to spawn actor:{}".format(actor_id))
 
                 if self._env_config["enable_planner"]:
                     self._path_trackers[actor_id] = PathTracker(
@@ -987,31 +904,18 @@
 
                 # in CameraManger's._sensors
                 camera_type = self._actor_configs[actor_id]["camera_type"]
-<<<<<<< HEAD
-                camera_pos = getattr(
-                    self._actor_configs[actor_id], "camera_position", 0
-                )
-                camera_types = [ct.name for ct in CAMERA_TYPES]
-                assert (
-                    camera_type in camera_types
-                ), "Camera type `{}` not available. Choose in {}.".format(
-                    camera_type, camera_types
-                )
-                camera_manager.set_sensor(
-                    CAMERA_TYPES[camera_type].value - 1, int(camera_pos), notify=False
-                )
-=======
                 camera_pos = getattr(self._actor_configs[actor_id], "camera_position", 0)
                 camera_types = [ct.name for ct in CAMERA_TYPES]
                 assert camera_type in camera_types,\
                     "Camera type `{}` not available. Choose in {}.".format(camera_type, camera_types)
-                camera_manager.set_sensor(CAMERA_TYPES[camera_type].value-1, int(camera_pos), notify=False)
->>>>>>> 9ae00730
+                camera_manager.set_sensor(
+                    CAMERA_TYPES[camera_type].value-1, int(camera_pos), notify=False
+                )
                 assert camera_manager.sensor.is_listening
                 self._cameras.update({actor_id: camera_manager})
 
                 # Manual Control
-                if actor_config["manual_control"]:
+                if actor_config["manual_control"]:  #TODO to review
                     self._control_clock = pygame.time.Clock()
 
                     self._manual_controller = KeyboardControl(
@@ -1044,15 +948,14 @@
                     }
                 )
 
-                print(
-                    "Actor: {} start_pos_xyz(coordID): {} ({}), "
-                    "end_pos_xyz(coordID) {} ({})".format(
-                        actor_id,
-                        self._start_pos[actor_id],
-                        self._start_coord[actor_id],
-                        self._end_pos[actor_id],
-                        self._end_coord[actor_id],
-                    )
+                print("Actor: {} start_pos_xyz(coordID): {} ({}), "
+                      "end_pos_xyz(coordID) {} ({})".format(
+                          actor_id,
+                          self._start_pos[actor_id],
+                          self._start_coord[actor_id],
+                          self._end_pos[actor_id],
+                          self._end_coord[actor_id],
+                      )
                 )
 
         print("New episode initialized with actors:{}".format(self._actors.keys()))
@@ -1170,12 +1073,11 @@
         if (not self._server_process) or (not self._client):
             raise RuntimeError("Cannot call step(...) before calling reset()")
 
-        assert len(self._actors), (
-            "No actors exist in the environment. Either"
-            " the environment was not properly "
-            "initialized using`reset()` or all the "
-            "actors have exited. Cannot execute `step()`"
-        )
+        assert len(
+            self._actors), ("No actors exist in the environment. Either"
+                            " the environment was not properly "
+                            "initialized using`reset()` or all the "
+                            "actors have exited. Cannot execute `step()`")
 
         if not isinstance(action_dict, dict):
             raise ValueError(
@@ -1204,9 +1106,7 @@
                 if not self._done_dict.get(actor_id, False):
                     self._done_dict[actor_id] = done
                 info_dict[actor_id] = info
-            self._done_dict["__all__"] = sum(self._done_dict.values()) >= len(
-                self._actors
-            )
+            self._done_dict["__all__"] = sum(self._done_dict.values()) >= len(self._actors)
             # Find if any actor's config has render=True & render only for
             # that actor. NOTE: with async server stepping, enabling rendering
             # affects the step time & therefore MAX_STEPS needs adjustments
@@ -1226,9 +1126,7 @@
 
             return obs_dict, reward_dict, self._done_dict, info_dict
         except Exception:
-            print(
-                "Error during step, terminating episode early.", traceback.format_exc()
-            )
+            print("Error during step, terminating episode early.", traceback.format_exc())
             self._clear_server_state()
 
     def _step(self, actor_id, action):
@@ -1263,9 +1161,7 @@
         reverse = False
         hand_brake = False
         if self._verbose:
-            print(
-                "steer", steer, "throttle", throttle, "brake", brake, "reverse", reverse
-            )
+            print("steer", steer, "throttle", throttle, "brake", brake,"reverse", reverse)
 
         config = self._actor_configs[actor_id]
         if config["manual_control"]:
@@ -1288,13 +1184,7 @@
             pygame.display.flip()
         elif config["auto_control"]:
             if getattr(self._actors[actor_id], "set_autopilot", 0):
-<<<<<<< HEAD
-                self._actors[actor_id].set_autopilot(
-                    True, self._traffic_manager.get_port()
-                )
-=======
                 self._actors[actor_id].set_autopilot(True, self._traffic_manager.get_port())
->>>>>>> 9ae00730
         else:
             agent_type = config.get("type", "vehicle")
             # space of ped actors
@@ -1353,14 +1243,9 @@
         }
 
         # Compute done
-        done = (
-            self._num_steps[actor_id] > self._scenario_map["max_steps"]
-            or py_measurements["next_command"] == "REACH_GOAL"
-            or (
-                config["early_terminate_on_collision"]
-                and collided_done(py_measurements)
-            )
-        )
+        done = (self._num_steps[actor_id] > self._scenario_map["max_steps"]
+                or py_measurements["next_command"] == "REACH_GOAL"
+                or (config["early_terminate_on_collision"] and collided_done(py_measurements)))
         py_measurements["done"] = done
 
         # Compute reward
@@ -1437,10 +1322,8 @@
                 next_command = ROAD_OPTION_TO_COMMANDS_MAPPING.get(
                     commands[0], "LANE_FOLLOW"
                 )
-            elif (
-                dist <= DISTANCE_TO_GOAL_THRESHOLD
-                and orientation_diff <= ORIENTATION_TO_GOAL_THRESHOLD
-            ):
+            elif (dist <= DISTANCE_TO_GOAL_THRESHOLD
+                  and orientation_diff <= ORIENTATION_TO_GOAL_THRESHOLD):
                 next_command = "REACH_GOAL"
             else:
                 next_command = "LANE_FOLLOW"
@@ -1464,15 +1347,12 @@
             distance_to_goal = -1
 
         distance_to_goal_euclidean = float(
-            np.linalg.norm(
-                [
-                    self._actors[actor_id].get_location().x
-                    - self._end_pos[actor_id][0],
-                    self._actors[actor_id].get_location().y
-                    - self._end_pos[actor_id][1],
-                ]
-            )
-        )
+            np.linalg.norm([
+                self._actors[actor_id].get_location().x -
+                self._end_pos[actor_id][0],
+                self._actors[actor_id].get_location().y -
+                self._end_pos[actor_id][1],
+            ]))
 
         py_measurements = {
             "episode_id": self._episode_id_dict[actor_id],
@@ -1530,7 +1410,7 @@
         other_lane=100 * player_measurements.intersection_otherlane,
         offroad=100 * player_measurements.intersection_offroad,
         agents_num=number_of_agents,
-    )   
+    )
     print(message)
 
 
@@ -1542,11 +1422,9 @@
 def collided_done(py_measurements):
     """Define the main episode termination criteria"""
     m = py_measurements
-    collided = (
-        m["collision_vehicles"] > 0
-        or m["collision_pedestrians"] > 0
-        or m["collision_other"] > 0
-    )
+    collided = (m["collision_vehicles"] > 0
+            or m["collision_pedestrians"] > 0
+            or m["collision_other"] > 0)
     return bool(collided)  # or m["total_reward"] < -100)
 
 
